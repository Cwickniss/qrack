//////////////////////////////////////////////////////////////////////////////////////
//
// (C) Daniel Strano and the Qrack contributors 2017-2020. All rights reserved.
//
// QUnit maintains explicit separability of qubits as an optimization on a QEngine.
// See https://arxiv.org/abs/1710.05867
// (The makers of Qrack have no affiliation with the authors of that paper.)
//
// When we allocate a quantum register, all bits are in a (re)set state. At this point,
// we know they are separable, in the sense of full Schmidt decomposability into qubits
// in the "natural" or "permutation" basis of the register. Many operations can be
// traced in terms of fewer qubits that the full "Schr\{"o}dinger representation."
//
// Based on experimentation, QUnit is designed to avoid increasing representational
// entanglement for its primary action, and only try to decrease it when inquiries
// about probability need to be made otherwise anyway. Avoiding introducing the cost of
// basically any entanglement whatsoever, rather than exponentially costly "garbage
// collection," should be the first and ultimate concern, in the authors' experience.
//
// Licensed under the GNU Lesser General Public License V3.
// See LICENSE.md in the project root or https://www.gnu.org/licenses/lgpl-3.0.en.html
// for details.

#include <ctime>
#include <initializer_list>
#include <map>

#include "qfactory.hpp"
#include "qunit.hpp"

#define DIRTY(shard) (shard.isPhaseDirty || shard.isProbDirty)
#define IS_NORM_ZERO(c) (c == ZERO_CMPLX)
#define IS_ZERO_R1(r) (r == ZERO_R1)
#define IS_ONE_R1(r) (r == ONE_R1)
#define IS_ONE_CMPLX(c) (c == ONE_CMPLX)
#define SHARD_STATE(shard) (norm(shard.amp0) < (ONE_R1 / 2))
#define QUEUED_PHASE(shard)                                                                                            \
    ((shard.targetOfShards.size() != 0) || (shard.controlsShards.size() != 0) ||                                       \
        (shard.antiTargetOfShards.size() != 0) || (shard.antiControlsShards.size() != 0))
#define CACHED_PLUS_MINUS(shard) (shard.isPlusMinus && !DIRTY(shard) && !shard.IsBellBasis() && !QUEUED_PHASE(shard))
#define CACHED_PLUS(shard) (CACHED_PLUS_MINUS(shard) && IS_NORM_ZERO(shard.amp1))
#define CACHED_PROB(shard) (!shard.isProbDirty && !shard.isPlusMinus && !shard.IsBellBasis() && !QUEUED_PHASE(shard))
#define CACHED_CLASSICAL(shard) (CACHED_PROB(shard) && (IS_NORM_ZERO(shard.amp0) || IS_NORM_ZERO(shard.amp1)))
#define CACHED_ONE(shard) (CACHED_PROB(shard) && IS_NORM_ZERO(shard.amp0))
#define CACHED_ZERO(shard) (CACHED_PROB(shard) && IS_NORM_ZERO(shard.amp1))
/* "UNSAFE" variants here do not check whether the bit is in |0>/|1> rather than |+>/|-> basis. */
#define UNSAFE_CACHED_CLASSICAL(shard)                                                                                 \
    (!shard.isProbDirty && !shard.isPlusMinus && !shard.IsBellBasis() &&                                               \
        (IS_NORM_ZERO(shard.amp0) || IS_NORM_ZERO(shard.amp1)))
#define UNSAFE_CACHED_ONE(shard)                                                                                       \
    (!shard.isProbDirty && !shard.isPlusMinus && IS_NORM_ZERO(shard.amp0) && !shard.IsBellBasis())
#define UNSAFE_CACHED_ZERO(shard)                                                                                      \
    (!shard.isProbDirty && !shard.isPlusMinus && IS_NORM_ZERO(shard.amp1) && !shard.IsBellBasis())

namespace Qrack {

QUnit::QUnit(QInterfaceEngine eng, QInterfaceEngine subEng, bitLenInt qBitCount, bitCapInt initState,
    qrack_rand_gen_ptr rgp, complex phaseFac, bool doNorm, bool randomGlobalPhase, bool useHostMem, int deviceID,
    bool useHardwareRNG, bool useSparseStateVec, real1 norm_thresh, std::vector<int> devList, bitLenInt qubitThreshold)
    : QInterface(qBitCount, rgp, doNorm, useHardwareRNG, randomGlobalPhase, norm_thresh)
    , engine(eng)
    , subEngine(subEng)
    , devID(deviceID)
    , phaseFactor(phaseFac)
    , doNormalize(doNorm)
    , useHostRam(useHostMem)
    , useRDRAND(useHardwareRNG)
    , isSparse(useSparseStateVec)
    , freezeBasis(false)
    , thresholdQubits(qubitThreshold)
{
    if ((engine == QINTERFACE_CPU) || (engine == QINTERFACE_OPENCL)) {
        subEngine = engine;
    }

    shards.resize(qBitCount);

    bool bitState;

    for (bitLenInt i = 0; i < qubitCount; i++) {
        bitState = ((initState >> (bitCapIntOcl)i) & ONE_BCI) != 0;
        shards[i] = QEngineShard(bitState, doNormalize ? amplitudeFloor : ZERO_R1);
    }
}

QInterfacePtr QUnit::MakeEngine(bitLenInt length, bitCapInt perm)
{
    return CreateQuantumInterface(engine, subEngine, length, perm, rand_generator, phaseFactor, doNormalize,
        randGlobalPhase, useHostRam, devID, useRDRAND, isSparse, amplitudeFloor, std::vector<int>{}, thresholdQubits);
}

void QUnit::SetPermutation(bitCapInt perm, complex phaseFac)
{
    bool bitState;

    Dump();

    for (bitLenInt i = 0; i < qubitCount; i++) {
        bitState = ((perm >> (bitCapIntOcl)i) & ONE_BCI) != 0;
        shards[i] = QEngineShard(bitState, doNormalize ? amplitudeFloor : ZERO_R1);
    }
}

void QUnit::SetQuantumState(const complex* inputState)
{
    Dump();

    if (qubitCount == 1U) {
        QEngineShard& shard = shards[0];
        shard.unit = NULL;
        shard.isProbDirty = false;
        shard.isPhaseDirty = false;
        shard.amp0 = inputState[0];
        shard.amp1 = inputState[1];
        shard.isPlusMinus = false;
        return;
    }

    QInterfacePtr unit = MakeEngine(qubitCount, 0);
    unit->SetQuantumState(inputState);

    for (bitLenInt idx = 0; idx < qubitCount; idx++) {
        shards[idx] = QEngineShard(unit, idx, doNormalize ? amplitudeFloor : ZERO_R1);
    }
}

void QUnit::GetQuantumState(complex* outputState)
{
    ToPermBasisAll();
    EndAllEmulation();

    QUnitPtr clone = std::dynamic_pointer_cast<QUnit>(Clone());
    clone->OrderContiguous(clone->EntangleAll());
    clone->shards[0].unit->GetQuantumState(outputState);
}

void QUnit::GetProbs(real1* outputProbs)
{
    ToPermBasisAll();
    EndAllEmulation();

    QUnitPtr clone = std::dynamic_pointer_cast<QUnit>(Clone());
    clone->OrderContiguous(clone->EntangleAll());
    clone->shards[0].unit->GetProbs(outputProbs);
}

complex QUnit::GetAmplitude(bitCapInt perm)
{
    ToPermBasisAll();
    EndAllEmulation();

    complex result(ONE_R1, ZERO_R1);

    std::map<QInterfacePtr, bitCapInt> perms;

    for (bitLenInt i = 0; i < qubitCount; i++) {
        if (perms.find(shards[i].unit) == perms.end()) {
            perms[shards[i].unit] = 0U;
        }
        if ((perm >> (bitCapIntOcl)i) & ONE_BCI) {
            perms[shards[i].unit] |= pow2(shards[i].mapped);
        }
    }

    for (auto&& qi : perms) {
        result *= qi.first->GetAmplitude(qi.second);
        if (IS_NORM_ZERO(result)) {
            break;
        }
    }

    if ((shards[0].GetQubitCount() > 1) && IS_ONE_R1(norm(result)) && (randGlobalPhase || (result == ONE_CMPLX))) {
        SetPermutation(perm);
    }

    return result;
}

void QUnit::SetAmplitude(bitCapInt perm, complex amp)
{
    EntangleAll();
    shards[0].unit->SetAmplitude(perm, amp);
}

bitLenInt QUnit::Compose(QUnitPtr toCopy) { return Compose(toCopy, qubitCount); }

/*
 * Append QInterface in the middle of QUnit.
 */
bitLenInt QUnit::Compose(QUnitPtr toCopy, bitLenInt start)
{
    /* Create a clone of the quantum state in toCopy. */
    QUnitPtr clone = std::dynamic_pointer_cast<QUnit>(toCopy->Clone());

    /* Insert the new shards in the middle */
    shards.insert(shards.begin() + start, clone->shards.begin(), clone->shards.end());

    SetQubitCount(qubitCount + toCopy->GetQubitCount());

    return start;
}

void QUnit::Detach(bitLenInt start, bitLenInt length, QUnitPtr dest)
{
    /* TODO: This method should decompose the bits for the destination without composing the length first */

    for (bitLenInt i = 0; i < length; i++) {
        RevertBellBasis(start + i);
        RevertBasis2Qb(start + i);
    }

    QInterfacePtr destEngine;
    if (length == 1U) {
        EndEmulation(start);
        if (dest) {
            dest->EndAllEmulation();
        }
    } else {
        EntangleRange(start, length);
        OrderContiguous(shards[start].unit);

        if (dest) {
            dest->EntangleRange(0, length);
            dest->OrderContiguous(dest->shards[0].unit);

            destEngine = dest->shards[0].unit;
        }
    }

    QInterfacePtr unit = shards[start].unit;
    bitLenInt mapped = shards[start].mapped;
    bitLenInt unitLength = unit->GetQubitCount();

    if (dest) {
        for (bitLenInt i = 0; i < length; i++) {
            QInterfacePtr tempUnit = dest->shards[start + i].unit;
            dest->shards[start + i] = QEngineShard(shards[start + i]);
            dest->shards[start + i].unit = tempUnit;
        }

        unit->Decompose(mapped, length, destEngine);
    } else {
        unit->Dispose(mapped, length);
    }

    unit->Finish();
    shards.erase(shards.begin() + start, shards.begin() + start + length);
    SetQubitCount(qubitCount - length);

    if (unitLength == length) {
        return;
    }

    /* Find the rest of the qubits. */
    for (auto&& shard : shards) {
        if (shard.unit == unit && shard.mapped >= (mapped + length)) {
            shard.mapped -= length;
        }
    }
}

void QUnit::Decompose(bitLenInt start, bitLenInt length, QUnitPtr dest) { Detach(start, length, dest); }

void QUnit::Dispose(bitLenInt start, bitLenInt length) { Detach(start, length, nullptr); }

// The optimization of this method is redundant with other optimizations in QUnit.
void QUnit::Dispose(bitLenInt start, bitLenInt length, bitCapInt disposedPerm) { Detach(start, length, nullptr); }

QInterfacePtr QUnit::EntangleInCurrentBasis(
    std::vector<bitLenInt*>::iterator first, std::vector<bitLenInt*>::iterator last)
{
    for (auto bit = first; bit < last; bit++) {
        EndEmulation(shards[**bit]);
    }

    std::vector<QInterfacePtr> units;
    units.reserve((int)(last - first));

    QInterfacePtr unit1 = shards[**first].unit;
    std::map<QInterfacePtr, bool> found;

    /* Walk through all of the supplied bits and create a unique list to compose. */
    for (auto bit = first; bit < last; bit++) {
        if (found.find(shards[**bit].unit) == found.end()) {
            found[shards[**bit].unit] = true;
            units.push_back(shards[**bit].unit);
        }
    }

    /* Collapse all of the other units into unit1, returning a map to the new bit offset. */
    while (units.size() > 1U) {
        // Work odd unit into collapse sequence:
        if (units.size() & 1U) {
            QInterfacePtr consumed = units[1];
            bitLenInt offset = unit1->Compose(consumed);
            units.erase(units.begin() + 1U);

            for (auto&& shard : shards) {
                if (shard.unit == consumed) {
                    shard.mapped += offset;
                    shard.unit = unit1;
                }
            }
        }

        std::vector<QInterfacePtr> nUnits;
        std::map<QInterfacePtr, bitLenInt> offsets;
        std::map<QInterfacePtr, QInterfacePtr> offsetPartners;

        for (size_t i = 0; i < units.size(); i += 2) {
            QInterfacePtr retained = units[i];
            QInterfacePtr consumed = units[i + 1U];
            nUnits.push_back(retained);
            offsets[consumed] = retained->Compose(consumed);
            offsetPartners[consumed] = retained;
        }

        /* Since each unit will be collapsed in-order, one set of bits at a time. */
        for (auto&& shard : shards) {
            auto search = offsets.find(shard.unit);
            if (search != offsets.end()) {
                shard.mapped += search->second;
                shard.unit = offsetPartners[shard.unit];
            }
        }

        units = nUnits;
    }

    /* Change the source parameters to the correct newly mapped bit indexes. */
    for (auto bit = first; bit < last; bit++) {
        **bit = shards[**bit].mapped;
    }

    return unit1;
}

QInterfacePtr QUnit::Entangle(std::vector<bitLenInt> bits)
{
    std::sort(bits.begin(), bits.end());

    std::vector<bitLenInt*> ebits(bits.size());
    for (bitLenInt i = 0; i < ebits.size(); i++) {
        ebits[i] = &bits[i];
    }

    return Entangle(ebits);
}

QInterfacePtr QUnit::Entangle(std::vector<bitLenInt*> bits)
{
    for (bitLenInt i = 0; i < bits.size(); i++) {
        ToPermBasis(*(bits[i]));
    }
    return EntangleInCurrentBasis(bits.begin(), bits.end());
}

QInterfacePtr QUnit::EntangleRange(bitLenInt start, bitLenInt length)
{
    ToPermBasis(start, length);

    if (length == 1) {
        EndEmulation(start);
        return shards[start].unit;
    }

    std::vector<bitLenInt> bits(length);
    std::vector<bitLenInt*> ebits(length);
    for (bitLenInt i = 0; i < length; i++) {
        bits[i] = i + start;
        ebits[i] = &bits[i];
    }

    QInterfacePtr toRet = EntangleInCurrentBasis(ebits.begin(), ebits.end());
    OrderContiguous(shards[start].unit);
    return toRet;
}

QInterfacePtr QUnit::EntangleRange(bitLenInt start1, bitLenInt length1, bitLenInt start2, bitLenInt length2)
{
    ToPermBasis(start1, length1);
    ToPermBasis(start2, length2);

    std::vector<bitLenInt> bits(length1 + length2);
    std::vector<bitLenInt*> ebits(length1 + length2);

    if (start2 < start1) {
        std::swap(start1, start2);
        std::swap(length1, length2);
    }

    for (bitLenInt i = 0; i < length1; i++) {
        bits[i] = i + start1;
        ebits[i] = &bits[i];
    }

    for (bitLenInt i = 0; i < length2; i++) {
        bits[i + length1] = i + start2;
        ebits[i + length1] = &bits[i + length1];
    }

    QInterfacePtr toRet = EntangleInCurrentBasis(ebits.begin(), ebits.end());
    OrderContiguous(shards[start1].unit);
    return toRet;
}

QInterfacePtr QUnit::EntangleRange(
    bitLenInt start1, bitLenInt length1, bitLenInt start2, bitLenInt length2, bitLenInt start3, bitLenInt length3)
{
    ToPermBasis(start1, length1);
    ToPermBasis(start2, length2);
    ToPermBasis(start3, length3);

    std::vector<bitLenInt> bits(length1 + length2 + length3);
    std::vector<bitLenInt*> ebits(length1 + length2 + length3);

    if (start2 < start1) {
        std::swap(start1, start2);
        std::swap(length1, length2);
    }

    if (start3 < start1) {
        std::swap(start1, start3);
        std::swap(length1, length3);
    }

    if (start3 < start2) {
        std::swap(start2, start3);
        std::swap(length2, length3);
    }

    for (bitLenInt i = 0; i < length1; i++) {
        bits[i] = i + start1;
        ebits[i] = &bits[i];
    }

    for (bitLenInt i = 0; i < length2; i++) {
        bits[i + length1] = i + start2;
        ebits[i + length1] = &bits[i + length1];
    }

    for (bitLenInt i = 0; i < length3; i++) {
        bits[i + length1 + length2] = i + start3;
        ebits[i + length1 + length2] = &bits[i + length1 + length2];
    }

    QInterfacePtr toRet = EntangleInCurrentBasis(ebits.begin(), ebits.end());
    OrderContiguous(shards[start1].unit);
    return toRet;
}

bool QUnit::TrySeparate(bitLenInt start, bitLenInt length)
{
    bool didSeparate = false;
    for (bitLenInt i = 0; i < length; i++) {
        if (shards[start + i].GetQubitCount() == 1) {
            return true;
        }

        // This is usually all that's worth trying:
        real1 prob;
        prob = ProbBase(start);
        didSeparate |= (IS_ZERO_R1(prob) || IS_ONE_R1(prob));
    }

    return didSeparate;
}

void QUnit::OrderContiguous(QInterfacePtr unit)
{
    /* Before we call OrderContinguous, when we are cohering lists of shards, we should always proactively sort the
     * order in which we compose qubits into a single engine. This is a cheap way to reduce the need for costly qubit
     * swap gates, later. */

    if (!unit || (unit->GetQubitCount() == 1)) {
        return;
    }

    /* Create a sortable collection of all of the bits that are in the unit. */
    std::vector<QSortEntry> bits(unit->GetQubitCount());

    bitLenInt j = 0;
    for (bitLenInt i = 0; i < qubitCount; i++) {
        if (shards[i].unit == unit) {
            bits[j].mapped = shards[i].mapped;
            bits[j].bit = i;
            j++;
        }
    }

    SortUnit(unit, bits, 0, bits.size() - 1);
}

/* Sort a container of bits, calling Swap() on each. */
void QUnit::SortUnit(QInterfacePtr unit, std::vector<QSortEntry>& bits, bitLenInt low, bitLenInt high)
{
    bitLenInt i = low, j = high;
    if (i == (j - 1)) {
        if (bits[j] < bits[i]) {
            unit->Swap(bits[i].mapped, bits[j].mapped); /* Change the location in the QE itself. */
            std::swap(shards[bits[i].bit].mapped, shards[bits[j].bit].mapped); /* Change the global mapping. */
            std::swap(bits[i].mapped, bits[j].mapped); /* Change the contents of the sorting array. */
        }
        return;
    }
    QSortEntry pivot = bits[(low + high) / 2];

    while (i <= j) {
        while (bits[i] < pivot) {
            i++;
        }
        while (bits[j] > pivot) {
            j--;
        }
        if (i < j) {
            unit->Swap(bits[i].mapped, bits[j].mapped); /* Change the location in the QE itself. */
            std::swap(shards[bits[i].bit].mapped, shards[bits[j].bit].mapped); /* Change the global mapping. */
            std::swap(bits[i].mapped, bits[j].mapped); /* Change the contents of the sorting array. */
            i++;
            j--;
        } else if (i == j) {
            i++;
            j--;
        }
    }
    if (low < j) {
        SortUnit(unit, bits, low, j);
    }
    if (i < high) {
        SortUnit(unit, bits, i, high);
    }
}

/// Check if the qubit at "qubitIndex" has a cached probability indicating that it is in a permutation basis eigenstate,
/// for optimization.
bool QUnit::CheckBitPermutation(const bitLenInt& qubitIndex, const bool& inCurrentBasis)
{
    if (!inCurrentBasis) {
        ToPermBasis(qubitIndex);
    }
    QEngineShard& shard = shards[qubitIndex];
    if (UNSAFE_CACHED_CLASSICAL(shard)) {
        return true;
    } else {
        return false;
    }
}

/// Check if all qubits in the range have cached probabilities indicating that they are in permutation basis
/// eigenstates, for optimization.
bool QUnit::CheckBitsPermutation(const bitLenInt& start, const bitLenInt& length, const bool& inCurrentBasis)
{
    // Certain optimizations become obvious, if all bits in a range are in permutation basis eigenstates.
    // Then, operations can often be treated as classical, instead of quantum.
    for (bitLenInt i = 0; i < length; i++) {
        if (!CheckBitPermutation(start + i, inCurrentBasis)) {
            return false;
        }
    }
    return true;
}

/// Assuming all bits in the range are in cached |0>/|1> eigenstates, read the unsigned integer value of the range.
bitCapInt QUnit::GetCachedPermutation(const bitLenInt& start, const bitLenInt& length)
{
    bitCapInt res = 0U;
    for (bitLenInt i = 0; i < length; i++) {
        if (SHARD_STATE(shards[start + i])) {
            res |= pow2(i);
        }
    }
    return res;
}

bitCapInt QUnit::GetCachedPermutation(const bitLenInt* bitArray, const bitLenInt& length)
{
    bitCapInt res = 0U;
    for (bitLenInt i = 0; i < length; i++) {
        if (SHARD_STATE(shards[bitArray[i]])) {
            res |= pow2(i);
        }
    }
    return res;
}

bool QUnit::CheckBitsPlus(const bitLenInt& qubitIndex, const bitLenInt& length)
{
    bool isHBasis = true;
    for (bitLenInt i = 0; i < length; i++) {
        QEngineShard& shard = shards[qubitIndex + i];
        if (!CACHED_PLUS(shard)) {
            isHBasis = false;
            break;
        }
    }

    return isHBasis;
}

real1 QUnit::ProbBase(const bitLenInt& qubit)
{
    QEngineShard& shard = shards[qubit];

    if (!shard.isProbDirty) {
        return norm(shard.amp1);
    }

    QInterfacePtr unit = shard.unit;
    bitLenInt mapped = shard.mapped;
    bitLenInt shardQbCount = shard.GetQubitCount();

    real1 prob = shard.Prob();
    shard.amp1 = complex(sqrt(prob), ZERO_R1);
    shard.amp0 = complex(sqrt(ONE_R1 - prob), ZERO_R1);
    shard.isProbDirty = false;

    if (shardQbCount == 1U) {
        shard.isPhaseDirty = false;
        shard.unit = NULL;
        return norm(shard.amp1);
    }

    if (shard.isPhaseDirty) {
        return norm(shard.amp1);
    }

    bool didSeparate = false;
    if (IS_NORM_ZERO(shard.amp1)) {
        unit->Dispose(shard.mapped, 1, 0);
        didSeparate = true;
    } else if (IS_NORM_ZERO(shard.amp0)) {
        unit->Dispose(shard.mapped, 1, 1);
        didSeparate = true;
    }

    if (didSeparate) {
        shard.mapped = 0;
        shard.isPhaseDirty = false;
        shard.unit = NULL;
    }

    if (doNormalize && didSeparate) {
        shard.ClampAmps(amplitudeFloor);
    }

    if (!didSeparate || (shardQbCount != 2)) {
        return norm(shard.amp1);
    }

    bitLenInt partnerIndex;
    for (partnerIndex = 0; partnerIndex < qubitCount; partnerIndex++) {
        QEngineShard& partnerShard = shards[partnerIndex];
        if ((unit == partnerShard.unit) && (mapped != partnerShard.mapped)) {
            break;
        }
    }

    QEngineShard& partnerShard = shards[partnerIndex];
    complex amps[2];
    partnerShard.unit->GetQuantumState(amps);
    partnerShard.amp0 = amps[0];
    partnerShard.amp1 = amps[1];
    partnerShard.isProbDirty = false;
    partnerShard.isPhaseDirty = false;
    partnerShard.mapped = 0;
    partnerShard.unit = NULL;

    return norm(shard.amp1);
}

real1 QUnit::Prob(bitLenInt qubit)
{
    ToPermBasis(qubit);
    return ProbBase(qubit);
}

real1 QUnit::ProbAll(bitCapInt perm) { return clampProb(norm(GetAmplitude(perm))); }

void QUnit::SeparateBit(bool value, bitLenInt qubit, bool doDispose)
{
    QInterfacePtr unit = shards[qubit].unit;
    bitLenInt mapped = shards[qubit].mapped;

    shards[qubit].unit = NULL;
    shards[qubit].mapped = 0;
    shards[qubit].isProbDirty = false;
    shards[qubit].isPhaseDirty = false;
    shards[qubit].amp0 = value ? ZERO_CMPLX : ONE_CMPLX;
    shards[qubit].amp1 = value ? ONE_CMPLX : ZERO_CMPLX;

    if (!unit || (unit->GetQubitCount() == 1)) {
        return;
    }

    if (doDispose) {
        unit->Dispose(mapped, 1, value ? ONE_BCI : 0);
    }

    /* Update the mappings. */
    for (auto&& shard : shards) {
        if ((shard.unit == unit) && (shard.mapped > mapped)) {
            shard.mapped--;
        }
    }
}

bool QUnit::ForceM(bitLenInt qubit, bool res, bool doForce, bool doApply)
{
    ToPermBasis(qubit);

    QEngineShard& shard = shards[qubit];

    bool result;
    if (CACHED_CLASSICAL(shard)) {
        result = doForce ? res : SHARD_STATE(shard);
    } else if (!shard.isProbDirty && (shard.GetQubitCount() == 1U)) {
        result = doForce ? res : (Rand() <= norm(shard.amp1));
    } else {
        EndEmulation(qubit);
        result = shard.unit->ForceM(shard.mapped, res, doForce, doApply);
    }

    if (!doApply) {
        return result;
    }

    if (shard.GetQubitCount() == 1U) {
        shard.isProbDirty = false;
        shard.isPhaseDirty = false;
        shard.unit = NULL;
        shard.amp0 = result ? ZERO_CMPLX : ONE_CMPLX;
        shard.amp1 = result ? ONE_CMPLX : ZERO_CMPLX;

        // If we're keeping the bits, and they're already in their own unit, there's nothing to do.
        return result;
    }

    // This is critical: it's the "nonlocal correlation" of "wave function collapse".
    for (bitLenInt i = 0; i < qubitCount; i++) {
        if (shards[i].unit == shard.unit) {
            shards[i].MakeDirty();
        }
    }

    SeparateBit(result, qubit);

    return result;
}

bitCapInt QUnit::ForceMReg(bitLenInt start, bitLenInt length, bitCapInt result, bool doForce, bool doApply)
{
    ToPermBasisMeasure(start, length);
    return QInterface::ForceMReg(start, length, result, doForce, doApply);
}

/// Set register bits to given permutation
void QUnit::SetReg(bitLenInt start, bitLenInt length, bitCapInt value)
{
    MReg(start, length);

    bool bitState;
    for (bitLenInt i = 0; i < length; i++) {
        bitState = ((value >> (bitCapIntOcl)i) & ONE_BCI) != 0;
        shards[i + start] = QEngineShard(bitState, doNormalize ? amplitudeFloor : ZERO_R1);
    }
}

void QUnit::Swap(bitLenInt qubit1, bitLenInt qubit2)
{
    if (qubit1 == qubit2) {
        return;
    }

    QEngineShard& shard1 = shards[qubit1];
    QEngineShard& shard2 = shards[qubit2];

    if ((shard1.bellTarget == &shard2) || (shard2.bellTarget == &shard1)) {
        if (shard1.isPlusMinus != shard2.isPlusMinus) {
            std::swap(shard1.amp0, shard2.amp0);
            std::swap(shard1.amp1, shard2.amp1);
        }
        return;
    }

    RevertBellBasis(qubit1);
    RevertBellBasis(qubit2);
    RevertBasis2Qb(qubit1, ONLY_INVERT);
    RevertBasis2Qb(qubit2, ONLY_INVERT);

    if (UNSAFE_CACHED_CLASSICAL(shard1) && UNSAFE_CACHED_CLASSICAL(shard2)) {
        // We can avoid dirtying the cache and entangling, since the bits are classical.
        if (SHARD_STATE(shard1) != SHARD_STATE(shard2)) {
            X(qubit1);
            X(qubit2);
        }
        return;
    }

    RevertBasis2Qb(qubit1);
    RevertBasis2Qb(qubit2);

    // Simply swap the bit mapping.
    std::swap(shards[qubit1], shards[qubit2]);

    QInterfacePtr unit = shards[qubit1].unit;
    if (unit && (unit == shards[qubit2].unit)) {
        OrderContiguous(unit);
    }
}

void QUnit::ISwap(bitLenInt qubit1, bitLenInt qubit2)
{
    if (qubit1 == qubit2) {
        return;
    }

    QEngineShard& shard1 = shards[qubit1];
    QEngineShard& shard2 = shards[qubit2];

    RevertBellBasis(qubit1);
    RevertBellBasis(qubit2);
    RevertBasis2Qb(qubit1, ONLY_INVERT);
    RevertBasis2Qb(qubit2, ONLY_INVERT);

    if (UNSAFE_CACHED_CLASSICAL(shard1) && UNSAFE_CACHED_CLASSICAL(shard2)) {
        // We can avoid dirtying the cache and entangling, since the bits are classical.
        if (SHARD_STATE(shard1) != SHARD_STATE(shard2)) {
            XBase(qubit1);
            XBase(qubit2);
            if (!randGlobalPhase) {
                // Under the preconditions, this has no effect on Hermitian expectation values, but we track it, if the
                // QUnit is tracking arbitrary numerical phase.
                ApplySinglePhase(I_CMPLX, I_CMPLX, qubit1);
            }
        }
        return;
    }

    QInterfacePtr unit = Entangle({ qubit1, qubit2 });
    unit->ISwap(shards[qubit1].mapped, shards[qubit2].mapped);

    // TODO: If we multiply out cached amplitudes, we can optimize this.

    shards[qubit1].MakeDirty();
    shards[qubit2].MakeDirty();
}

void QUnit::SqrtSwap(bitLenInt qubit1, bitLenInt qubit2)
{
    if (qubit1 == qubit2) {
        return;
    }

    QEngineShard& shard1 = shards[qubit1];
    QEngineShard& shard2 = shards[qubit2];

    RevertBellBasis(qubit1);
    RevertBellBasis(qubit2);
    RevertBasis2Qb(qubit1, ONLY_INVERT);
    RevertBasis2Qb(qubit2, ONLY_INVERT);

    if (UNSAFE_CACHED_CLASSICAL(shard1) && UNSAFE_CACHED_CLASSICAL(shard2) &&
        (SHARD_STATE(shard1) == SHARD_STATE(shard2))) {
        // We can avoid dirtying the cache and entangling, since this gate doesn't swap identical classical bits.
        return;
    }

    QInterfacePtr unit = Entangle({ qubit1, qubit2 });
    unit->SqrtSwap(shards[qubit1].mapped, shards[qubit2].mapped);

    // TODO: If we multiply out cached amplitudes, we can optimize this.

    shards[qubit1].MakeDirty();
    shards[qubit2].MakeDirty();
}

void QUnit::ISqrtSwap(bitLenInt qubit1, bitLenInt qubit2)
{
    if (qubit1 == qubit2) {
        return;
    }

    QEngineShard& shard1 = shards[qubit1];
    QEngineShard& shard2 = shards[qubit2];

    RevertBellBasis(qubit1);
    RevertBellBasis(qubit2);
    RevertBasis2Qb(qubit1, ONLY_INVERT);
    RevertBasis2Qb(qubit2, ONLY_INVERT);

    if (UNSAFE_CACHED_CLASSICAL(shard1) && UNSAFE_CACHED_CLASSICAL(shard2) &&
        (SHARD_STATE(shard1) == SHARD_STATE(shard2))) {
        // We can avoid dirtying the cache and entangling, since this gate doesn't swap identical classical bits.
        return;
    }

    QInterfacePtr unit = Entangle({ qubit1, qubit2 });
    unit->ISqrtSwap(shards[qubit1].mapped, shards[qubit2].mapped);

    // TODO: If we multiply out cached amplitudes, we can optimize this.

    shards[qubit1].MakeDirty();
    shards[qubit2].MakeDirty();
}

void QUnit::FSim(real1 theta, real1 phi, bitLenInt qubit1, bitLenInt qubit2)
{
    bitLenInt controls[1] = { qubit1 };
    real1 sinTheta = sin(theta);

    if (IS_ZERO_R1(sinTheta)) {
        ApplyControlledSinglePhase(controls, 1, qubit2, ONE_CMPLX, exp(complex(ZERO_R1, phi)));
        return;
    }

    if (IS_ONE_R1(-sinTheta)) {
        ISwap(qubit1, qubit2);
        ApplyControlledSinglePhase(controls, 1, qubit2, ONE_CMPLX, exp(complex(ZERO_R1, phi)));
        return;
    }

    QEngineShard& shard1 = shards[qubit1];
    QEngineShard& shard2 = shards[qubit2];

    RevertPlusMinusBasis(qubit1);
    RevertPlusMinusBasis(qubit2);
    RevertBasis2Qb(qubit1, ONLY_INVERT);
    RevertBasis2Qb(qubit2, ONLY_INVERT);

    if (UNSAFE_CACHED_CLASSICAL(shard1) && UNSAFE_CACHED_CLASSICAL(shard2) &&
        (SHARD_STATE(shard1) == SHARD_STATE(shard2))) {
        // We can avoid dirtying the cache and entangling, since this gate doesn't swap identical classical bits.
        if (SHARD_STATE(shard1)) {
            ApplyControlledSinglePhase(controls, 1, qubit2, ONE_CMPLX, exp(complex(ZERO_R1, phi)));
        }
        return;
    }

    QInterfacePtr unit = Entangle({ qubit1, qubit2 });
    unit->FSim(theta, phi, shards[qubit1].mapped, shards[qubit2].mapped);

    // TODO: If we multiply out cached amplitudes, we can optimize this.

    shards[qubit1].MakeDirty();
    shards[qubit2].MakeDirty();
}

void QUnit::UniformlyControlledSingleBit(const bitLenInt* controls, const bitLenInt& controlLen, bitLenInt qubitIndex,
    const complex* mtrxs, const bitCapInt* mtrxSkipPowers, const bitLenInt mtrxSkipLen,
    const bitCapInt& mtrxSkipValueMask)
{
    // If there are no controls, this is equivalent to the single bit gate.
    if (controlLen == 0) {
        ApplySingleBit(mtrxs, qubitIndex);
        return;
    }

    bitLenInt i;

    std::vector<bitLenInt> trimmedControls;
    std::vector<bitCapInt> skipPowers;
    bitCapInt skipValueMask = 0;
    for (i = 0; i < controlLen; i++) {
        if (!CheckBitPermutation(controls[i])) {
            trimmedControls.push_back(controls[i]);
        } else {
            skipPowers.push_back(pow2(i));
            skipValueMask |= (SHARD_STATE(shards[controls[i]]) ? pow2(i) : 0);
        }
    }

    // If all controls are in eigenstates, we can avoid entangling them.
    if (trimmedControls.size() == 0) {
        bitCapInt controlPerm = GetCachedPermutation(controls, controlLen);
        complex mtrx[4];
        std::copy(
            mtrxs + (bitCapIntOcl)(controlPerm * 4UL), mtrxs + (bitCapIntOcl)((controlPerm + ONE_BCI) * 4U), mtrx);
        ApplySingleBit(mtrx, qubitIndex);
        return;
    }

    std::vector<bitLenInt> bits(trimmedControls.size() + 1);
    for (i = 0; i < trimmedControls.size(); i++) {
        bits[i] = trimmedControls[i];
    }
    bits[trimmedControls.size()] = qubitIndex;
    std::sort(bits.begin(), bits.end());

    std::vector<bitLenInt*> ebits(trimmedControls.size() + 1);
    for (i = 0; i < bits.size(); i++) {
        ebits[i] = &bits[i];
    }

    QInterfacePtr unit = Entangle(ebits);

    bitLenInt* mappedControls = new bitLenInt[trimmedControls.size()];
    for (i = 0; i < trimmedControls.size(); i++) {
        mappedControls[i] = shards[trimmedControls[i]].mapped;
        shards[trimmedControls[i]].isPhaseDirty = true;
    }

    unit->UniformlyControlledSingleBit(mappedControls, trimmedControls.size(), shards[qubitIndex].mapped, mtrxs,
        &(skipPowers[0]), skipPowers.size(), skipValueMask);

    shards[qubitIndex].MakeDirty();

    delete[] mappedControls;
}

void QUnit::H(bitLenInt target)
{
    QEngineShard& shard = shards[target];

    if (!freezeBasis) {
        CommuteH(target);
        shard.isPlusMinus = !shard.isPlusMinus;
        shard.CombineBellH();
        return;
    }

    if (DIRTY(shard)) {
        shard.MakeDirty();
        shard.unit->H(shard.mapped);
        return;
    }

    complex tempAmp1 = ((real1)M_SQRT1_2) * (shard.amp0 - shard.amp1);
    shard.amp0 = ((real1)M_SQRT1_2) * (shard.amp0 + shard.amp1);
    shard.amp1 = tempAmp1;
    if (doNormalize) {
        shard.ClampAmps(amplitudeFloor);
    }
}

void QUnit::XBase(const bitLenInt& target)
{
    QEngineShard& shard = shards[target];

    if (DIRTY(shard)) {
        shard.MakeDirty();
        shard.unit->X(shard.mapped);
        return;
    }

    std::swap(shard.amp0, shard.amp1);
}

void QUnit::ZBase(const bitLenInt& target)
{
    QEngineShard& shard = shards[target];

    if (DIRTY(shard)) {
        shard.MakeDirty();
        shard.unit->Z(shard.mapped);
        return;
    }

    shard.amp1 = -shard.amp1;
}

void QUnit::X(bitLenInt target)
{
    QEngineShard& shard = shards[target];

    shard.FlipPhaseAnti();

    if (shard.bellControl) {
        QEngineShardPtr partner = shard.bellControl;
        if (!shard.isPlusMinus && !partner->isPlusMinus) {
            std::swap(shard.amp0, shard.amp1);
        } else if (shard.isPlusMinus && !partner->isPlusMinus) {
            std::swap(partner->amp0, partner->amp1);
            shard.amp1 = -shard.amp1;
        } else if (!shard.isPlusMinus && partner->isPlusMinus) {
            std::swap(shard.amp0, shard.amp1);
            partner->amp1 = -partner->amp1;
        } else {
            std::swap(partner->amp0, partner->amp1);
            shard.amp1 = -shard.amp1;
        }
        return;
    }

    if (shard.bellTarget) {
        QEngineShardPtr partner = shard.bellTarget;
        if (!shard.isPlusMinus && !partner->isPlusMinus) {
            std::swap(partner->amp0, partner->amp1);
            shard.amp1 = -shard.amp1;
        } else if (shard.isPlusMinus && !partner->isPlusMinus) {
            std::swap(shard.amp0, shard.amp1);
        } else if (!shard.isPlusMinus && partner->isPlusMinus) {
            std::swap(partner->amp0, partner->amp1);
            shard.amp1 = -shard.amp1;
        } else {
            std::swap(partner->amp0, partner->amp1);
        }
        return;
    }

    if (!shard.isPlusMinus) {
        XBase(target);
    } else {
        ZBase(target);
    }
}

void QUnit::Z(bitLenInt target)
{
    QEngineShard& shard = shards[target];

    RevertBellBasis(target);

    if (shard.IsInvertTarget()) {
        RevertBellBasis(target);
        RevertPlusMinusBasis(target);
        shard.CommutePhase(ONE_CMPLX, -ONE_CMPLX);
    } else {
        if (shard.bellControl) {
            QEngineShardPtr partner = shard.bellControl;
            if (shard.isPlusMinus && !partner->isPlusMinus) {
                std::swap(shard.amp0, shard.amp1);
            } else if (!shard.isPlusMinus && !partner->isPlusMinus) {
                std::swap(partner->amp0, partner->amp1);
                shard.amp1 = -shard.amp1;
            } else if (shard.isPlusMinus && partner->isPlusMinus) {
                std::swap(shard.amp0, shard.amp1);
                partner->amp1 = -partner->amp1;
            } else {
                std::swap(partner->amp0, partner->amp1);
                shard.amp1 = -shard.amp1;
            }

            return;
        }

        if (shard.bellTarget) {
            QEngineShardPtr partner = shard.bellTarget;
            if (shard.isPlusMinus && !partner->isPlusMinus) {
                std::swap(partner->amp0, partner->amp1);
                shard.amp1 = -shard.amp1;
            } else if (!shard.isPlusMinus && !partner->isPlusMinus) {
                std::swap(shard.amp0, shard.amp1);
            } else if (shard.isPlusMinus && partner->isPlusMinus) {
                std::swap(partner->amp0, partner->amp1);
                shard.amp1 = -shard.amp1;
            } else {
                std::swap(partner->amp0, partner->amp1);
            }

            return;
        }

        if (UNSAFE_CACHED_ZERO(shard)) {
            Flush0Eigenstate(target);
            return;
        }
    }

    if (!shard.isPlusMinus) {
        ZBase(target);
    } else {
        XBase(target);
    }
}

void QUnit::Transform2x2(const complex* mtrxIn, complex* mtrxOut)
{
    mtrxOut[0] = (ONE_R1 / 2) * (mtrxIn[0] + mtrxIn[1] + mtrxIn[2] + mtrxIn[3]);
    mtrxOut[1] = (ONE_R1 / 2) * (mtrxIn[0] - mtrxIn[1] + mtrxIn[2] - mtrxIn[3]);
    mtrxOut[2] = (ONE_R1 / 2) * (mtrxIn[0] + mtrxIn[1] - mtrxIn[2] - mtrxIn[3]);
    mtrxOut[3] = (ONE_R1 / 2) * (mtrxIn[0] - mtrxIn[1] - mtrxIn[2] + mtrxIn[3]);
}

void QUnit::TransformPhase(const complex& topLeft, const complex& bottomRight, complex* mtrxOut)
{
    mtrxOut[0] = (ONE_R1 / 2) * (topLeft + bottomRight);
    mtrxOut[1] = (ONE_R1 / 2) * (topLeft - bottomRight);
    mtrxOut[2] = mtrxOut[1];
    mtrxOut[3] = mtrxOut[0];
}

void QUnit::TransformInvert(const complex& topRight, const complex& bottomLeft, complex* mtrxOut)
{
    mtrxOut[0] = (ONE_R1 / 2) * (bottomLeft + topRight);
    mtrxOut[1] = (ONE_R1 / 2) * (-bottomLeft + topRight);
    mtrxOut[2] = -mtrxOut[1];
    mtrxOut[3] = -mtrxOut[0];
}

#define CTRLED_GEN_WRAP(ctrld, bare, anti)                                                                             \
    ApplyEitherControlled(                                                                                             \
        controls, controlLen, { target }, anti,                                                                        \
        [&](QInterfacePtr unit, std::vector<bitLenInt> mappedControls) {                                               \
            complex trnsMtrx[4] = { ZERO_CMPLX, ZERO_CMPLX, ZERO_CMPLX, ZERO_CMPLX };                                  \
            if (!shards[target].isPlusMinus) {                                                                         \
                std::copy(mtrx, mtrx + 4, trnsMtrx);                                                                   \
            } else {                                                                                                   \
                Transform2x2(mtrx, trnsMtrx);                                                                          \
            }                                                                                                          \
            unit->ctrld;                                                                                               \
        },                                                                                                             \
        [&]() { bare; });

#define CTRLED_PHASE_INVERT_WRAP(ctrld, ctrldgen, bare, anti, isInvert, top, bottom)                                   \
    ApplyEitherControlled(                                                                                             \
        controls, controlLen, { target }, anti,                                                                        \
        [&](QInterfacePtr unit, std::vector<bitLenInt> mappedControls) {                                               \
            if (!shards[target].isPlusMinus) {                                                                         \
                unit->ctrld;                                                                                           \
            } else {                                                                                                   \
                complex trnsMtrx[4] = { ZERO_CMPLX, ZERO_CMPLX, ZERO_CMPLX, ZERO_CMPLX };                              \
                if (isInvert) {                                                                                        \
                    TransformInvert(top, bottom, trnsMtrx);                                                            \
                } else {                                                                                               \
                    TransformPhase(top, bottom, trnsMtrx);                                                             \
                }                                                                                                      \
                unit->ctrldgen;                                                                                        \
            }                                                                                                          \
        },                                                                                                             \
        [&]() { bare; });

#define CTRLED_SWAP_WRAP(ctrld, bare, anti)                                                                            \
    if (qubit1 == qubit2) {                                                                                            \
        return;                                                                                                        \
    }                                                                                                                  \
    ToPermBasis(qubit1);                                                                                               \
    ToPermBasis(qubit2);                                                                                               \
    ApplyEitherControlled(                                                                                             \
        controls, controlLen, { qubit1, qubit2 }, anti,                                                                \
        [&](QInterfacePtr unit, std::vector<bitLenInt> mappedControls) { unit->ctrld; }, [&]() { bare; })
#define CTRL_GEN_ARGS &(mappedControls[0]), mappedControls.size(), shards[target].mapped, trnsMtrx
#define CTRL_ARGS &(mappedControls[0]), mappedControls.size(), shards[target].mapped, mtrx
#define CTRL_1_ARGS mappedControls[0], shards[target].mapped
#define CTRL_2_ARGS mappedControls[0], mappedControls[1], shards[target].mapped
#define CTRL_S_ARGS &(mappedControls[0]), mappedControls.size(), shards[qubit1].mapped, shards[qubit2].mapped
#define CTRL_P_ARGS &(mappedControls[0]), mappedControls.size(), shards[target].mapped, topLeft, bottomRight
#define CTRL_I_ARGS &(mappedControls[0]), mappedControls.size(), shards[target].mapped, topRight, bottomLeft

void QUnit::CNOT(bitLenInt control, bitLenInt target)
{
    QEngineShard& tShard = shards[target];

    if (CACHED_PLUS_MINUS(tShard)) {
        if (IS_NORM_ZERO(tShard.amp1)) {
            return;
        }
        if (IS_NORM_ZERO(tShard.amp0)) {
            Z(control);
            return;
        }
    }

    QEngineShard& cShard = shards[control];

    if (!cShard.IsInvertTarget() && UNSAFE_CACHED_CLASSICAL(cShard)) {
        if (IS_NORM_ZERO(cShard.amp1)) {
            Flush0Eigenstate(control);
            return;
        }
        if (IS_NORM_ZERO(cShard.amp0)) {
            Flush1Eigenstate(control);
            X(target);
            return;
        }
    }

<<<<<<< HEAD
    if (!freezeBasis) {
        bool isForward = (cShard.bellTarget == &tShard);
        bool isReverse = (tShard.bellTarget == &cShard);

        if ((isForward || isReverse) && !cShard.isPlusMinus && !tShard.isPlusMinus) {
            cShard.ClearBellBasis();
            cShard.isPlusMinus = true;
            tShard.isPlusMinus = false;
            if (isReverse) {
                std::swap(cShard.amp0, tShard.amp0);
                std::swap(cShard.amp1, tShard.amp1);
                if (SHARD_STATE(tShard)) {
                    cShard.amp1 = -cShard.amp1;
                }
            }
            return;
        } else if ((isForward && !cShard.isPlusMinus && tShard.isPlusMinus) ||
            (isReverse && cShard.isPlusMinus && !tShard.isPlusMinus)) {
            if (!SHARD_STATE(tShard)) {
                std::swap(cShard.amp0, cShard.amp1);
            }
            return;
        } else if ((isReverse && !cShard.isPlusMinus && tShard.isPlusMinus) ||
            (isForward && cShard.isPlusMinus && !tShard.isPlusMinus)) {
            if (!SHARD_STATE(cShard)) {
                std::swap(tShard.amp0, tShard.amp1);
            }
            return;
        }

        RevertBellBasis(control);
        RevertBellBasis(target);

        if (CACHED_PLUS_MINUS(cShard) && CACHED_CLASSICAL(tShard)) {
            cShard.isPlusMinus = false;
            cShard.SetBellTarget(&tShard);
            return;
        }

        RevertPlusMinusBasis(control);
=======
    if (!freezeBasis && !(cShard.isPlusMinus && tShard.isPlusMinus)) {
        RevertBasis1Qb(control);
>>>>>>> 1e6c62f2
        RevertBasis2Qb(control, ONLY_INVERT, ONLY_TARGETS);

        bool isInvert = cShard.IsInvertControlOf(&tShard);
        if (isInvert) {
            RevertPlusMinusBasis(target);
        }
        RevertBasis2Qb(target, INVERT_AND_PHASE, CONTROLS_AND_TARGETS, CTRL_AND_ANTI, {}, { control });

        tShard.AddInversionAngles(&cShard, ONE_CMPLX, ONE_CMPLX);

        if (!isInvert) {
            return;
        }

        ShardToPhaseMap::iterator phaseShard = tShard.targetOfShards.find(&cShard);

        if (phaseShard == tShard.targetOfShards.end()) {
            return;
        }

        real1 amplitudeThreshold = doNormalize ? amplitudeFloor : ZERO_R1;
        PhaseShardPtr buffer = phaseShard->second;

        if (IS_SAME(buffer->cmplxDiff, buffer->cmplxSame)) {
            ApplyBuffer(buffer, control, target, false);
            shards[target].RemovePhaseControl(&cShard);
        }

        return;
    }

    bitLenInt controls[1] = { control };
    bitLenInt controlLen = 1;

    freezeBasis = false;
    RevertBellBasis(control);
    RevertBellBasis(target);
    freezeBasis = true;

    // We're free to transform gates to any orthonormal basis of the Hilbert space.
    // For a 2 qubit system, if the control is the lefthand bit, it's easy to verify the following truth table for CNOT:
    // |++> -> |++>
    // |+-> -> |-->
    // |-+> -> |-+>
    // |--> -> |+->
    // Under the Jacobian transformation between these two bases for defining the truth table, the matrix representation
    // is equivalent to the gate with bits flipped. We just let ApplyEitherControlled() know to leave the current basis
    // alone, by way of the last optional "true" argument in the call.
    if (cShard.isPlusMinus && tShard.isPlusMinus) {
        RevertBasis2Qb(control);
        RevertBasis2Qb(target, INVERT_AND_PHASE, ONLY_TARGETS);

        std::swap(controls[0], target);
        ApplyEitherControlled(
            controls, controlLen, { target }, false,
            [&](QInterfacePtr unit, std::vector<bitLenInt> mappedControls) { unit->CNOT(CTRL_1_ARGS); },
            [&]() { XBase(target); }, true);
        return;
    }

    CTRLED_PHASE_INVERT_WRAP(
        CNOT(CTRL_1_ARGS), ApplyControlledSingleBit(CTRL_GEN_ARGS), X(target), false, true, ONE_CMPLX, ONE_CMPLX);
}

void QUnit::AntiCNOT(bitLenInt control, bitLenInt target)
{
    QEngineShard& tShard = shards[target];
    if (CACHED_PLUS(tShard)) {
        return;
    }

    QEngineShard& cShard = shards[control];
    if (!cShard.IsInvertTarget() && UNSAFE_CACHED_CLASSICAL(cShard)) {
        if (IS_NORM_ZERO(cShard.amp1)) {
            Flush0Eigenstate(control);
            X(target);
            return;
        }
        if (IS_NORM_ZERO(cShard.amp0)) {
            Flush1Eigenstate(control);
            return;
        }
    }

    bitLenInt controls[1] = { control };
    bitLenInt controlLen = 1;

    if (!freezeBasis) {
        RevertBellBasis(control);
        RevertBellBasis(target);

        RevertPlusMinusBasis(control);

        RevertBasis2Qb(control, ONLY_INVERT, ONLY_TARGETS);
        RevertBasis2Qb(target, ONLY_PHASE, CONTROLS_AND_TARGETS);
        RevertBasis2Qb(target, ONLY_INVERT, CONTROLS_AND_TARGETS, CTRL_AND_ANTI, {}, { control });

        shards[target].AddAntiInversionAngles(&(shards[control]), ONE_CMPLX, ONE_CMPLX);
        return;
    }

    CTRLED_PHASE_INVERT_WRAP(AntiCNOT(CTRL_1_ARGS), ApplyAntiControlledSingleBit(CTRL_GEN_ARGS), X(target), true, true,
        ONE_CMPLX, ONE_CMPLX);
}

void QUnit::CCNOT(bitLenInt control1, bitLenInt control2, bitLenInt target)
{
    QEngineShard& tShard = shards[target];
    if (CACHED_PLUS(tShard)) {
        return;
    }

    QEngineShard& c1Shard = shards[control1];
    QEngineShard& c2Shard = shards[control2];

    if (!c1Shard.IsInvertTarget()) {
        if (UNSAFE_CACHED_CLASSICAL(c1Shard)) {
            if (IS_NORM_ZERO(c1Shard.amp1)) {
                Flush0Eigenstate(control1);
                return;
            }
            if (IS_NORM_ZERO(c1Shard.amp0)) {
                Flush1Eigenstate(control1);
                CNOT(control2, target);
                return;
            }
        }
    }

    if (!c2Shard.IsInvertTarget()) {
        if (UNSAFE_CACHED_CLASSICAL(c2Shard)) {
            if (IS_NORM_ZERO(c2Shard.amp1)) {
                Flush0Eigenstate(control2);
                return;
            }
            if (IS_NORM_ZERO(c2Shard.amp0)) {
                Flush1Eigenstate(control2);
                CNOT(control1, target);
                return;
            }
        }
    }

    bitLenInt controls[2] = { control1, control2 };

    ApplyEitherControlled(
        controls, 2, { target }, false,
        [&](QInterfacePtr unit, std::vector<bitLenInt> mappedControls) {
            if (shards[target].isPlusMinus) {
                if (mappedControls.size() == 2) {
                    unit->CCZ(CTRL_2_ARGS);
                } else {
                    unit->CZ(CTRL_1_ARGS);
                }
            } else {
                if (mappedControls.size() == 2) {
                    unit->CCNOT(CTRL_2_ARGS);
                } else {
                    unit->CNOT(CTRL_1_ARGS);
                }
            }
        },
        [&]() { X(target); });
}

void QUnit::AntiCCNOT(bitLenInt control1, bitLenInt control2, bitLenInt target)
{
    QEngineShard& tShard = shards[target];
    if (CACHED_PLUS(tShard)) {
        return;
    }

    bitLenInt controls[2] = { control1, control2 };

    ApplyEitherControlled(
        controls, 2, { target }, true,
        [&](QInterfacePtr unit, std::vector<bitLenInt> mappedControls) {
            if (shards[target].isPlusMinus) {
                unit->ApplyAntiControlledSinglePhase(
                    &(mappedControls[0]), mappedControls.size(), shards[target].mapped, ONE_CMPLX, -ONE_CMPLX);
            } else {
                if (mappedControls.size() == 2) {
                    unit->AntiCCNOT(CTRL_2_ARGS);
                } else {
                    unit->AntiCNOT(CTRL_1_ARGS);
                }
            }
        },
        [&]() { X(target); });
}

void QUnit::CZ(bitLenInt control, bitLenInt target)
{
    if (shards[control].isPlusMinus && !shards[target].isPlusMinus) {
        std::swap(control, target);
    }

    QEngineShard& tShard = shards[target];
    QEngineShard& cShard = shards[control];

    if (!tShard.IsInvertTarget() && UNSAFE_CACHED_CLASSICAL(tShard)) {
        if (SHARD_STATE(tShard)) {
            Flush1Eigenstate(target);
            Z(control);
        } else {
            Flush0Eigenstate(target);
        }
        return;
    }

    if (!cShard.IsInvertTarget() && UNSAFE_CACHED_CLASSICAL(cShard)) {
        if (SHARD_STATE(cShard)) {
            Flush1Eigenstate(control);
            Z(target);
        } else {
            Flush0Eigenstate(control);
        }
        return;
    }

    if (!freezeBasis) {
        bool isBellPair = ((cShard.bellTarget == &tShard) || (tShard.bellTarget == &cShard));
        if (!isBellPair) {
            RevertBellBasis(control);
            RevertBellBasis(target);
        }

        if (isBellPair || (CACHED_PLUS_MINUS(cShard) && CACHED_PLUS_MINUS(tShard))) {
            H(target);
            CNOT(control, target);
            H(target);
            return;
        }

        RevertPlusMinusBasis(control);
        RevertBasis2Qb(control, ONLY_INVERT, ONLY_TARGETS);

        bool isInvert = cShard.IsInvertControlOf(&tShard);
        if (isInvert) {
            RevertPlusMinusBasis(target);
        }

        RevertBasis2Qb(target, ONLY_INVERT, ONLY_TARGETS, CTRL_AND_ANTI, {}, { control });

        tShard.AddPhaseAngles(&cShard, ONE_CMPLX, -ONE_CMPLX);

        if (isInvert) {
            return;
        }

        ShardToPhaseMap::iterator phaseShard = tShard.targetOfShards.find(&cShard);

        if (phaseShard == tShard.targetOfShards.end()) {
            return;
        }

        real1 amplitudeThreshold = doNormalize ? amplitudeFloor : ZERO_R1;
        PhaseShardPtr buffer = phaseShard->second;

        if (IS_SAME(buffer->cmplxDiff, buffer->cmplxSame)) {
            ApplyBuffer(buffer, control, target, false);
            tShard.RemovePhaseControl(&cShard);
        }

        return;
    }

    bitLenInt controls[1] = { control };
    bitLenInt controlLen = 1;

    CTRLED_PHASE_INVERT_WRAP(
        CZ(CTRL_1_ARGS), ApplyControlledSingleBit(CTRL_GEN_ARGS), Z(target), false, false, ONE_CMPLX, -ONE_CMPLX);
}

void QUnit::CH(bitLenInt control, bitLenInt target)
{
    const complex mtrx[4] = { complex(ONE_R1 / sqrt((real1)2), ZERO_R1), complex(ONE_R1 / sqrt((real1)2), ZERO_R1),
        complex(ONE_R1 / sqrt((real1)2), ZERO_R1), complex(-ONE_R1 / sqrt((real1)2), ZERO_R1) };

    bitLenInt controls[1] = { control };
    bitLenInt controlLen = 1;

    CTRLED_GEN_WRAP(ApplyControlledSingleBit(CTRL_GEN_ARGS), H(target), false);
}

void QUnit::CCZ(bitLenInt control1, bitLenInt control2, bitLenInt target)
{
    if (shards[control1].isPlusMinus && !shards[target].isPlusMinus) {
        std::swap(control1, target);
    }

    if (shards[control2].isPlusMinus && !shards[target].isPlusMinus) {
        std::swap(control2, target);
    }

    QEngineShard& tShard = shards[target];
    QEngineShard& c1Shard = shards[control1];
    QEngineShard& c2Shard = shards[control2];

    if (!c1Shard.IsInvertTarget()) {
        if (UNSAFE_CACHED_CLASSICAL(c1Shard)) {
            if (IS_NORM_ZERO(c1Shard.amp1)) {
                Flush0Eigenstate(control1);
                return;
            }
            if (IS_NORM_ZERO(c1Shard.amp0)) {
                Flush1Eigenstate(control1);
                CZ(control2, target);
                return;
            }
        }
    }

    if (!c2Shard.IsInvertTarget()) {
        if (UNSAFE_CACHED_CLASSICAL(c2Shard)) {
            if (IS_NORM_ZERO(c2Shard.amp1)) {
                Flush0Eigenstate(control2);
                return;
            }
            if (IS_NORM_ZERO(c2Shard.amp0)) {
                Flush1Eigenstate(control2);
                CZ(control1, target);
                return;
            }
        }
    }

    if (!tShard.IsInvertTarget()) {
        if (UNSAFE_CACHED_CLASSICAL(tShard)) {
            if (IS_NORM_ZERO(tShard.amp1)) {
                Flush0Eigenstate(target);
                return;
            }
            if (IS_NORM_ZERO(tShard.amp0)) {
                Flush1Eigenstate(target);
                CZ(control1, control2);
                return;
            }
        }
    }

    bitLenInt controls[2] = { control1, control2 };

    ApplyEitherControlled(
        controls, 2, { target }, false,
        [&](QInterfacePtr unit, std::vector<bitLenInt> mappedControls) {
            if (shards[target].isPlusMinus) {
                if (mappedControls.size() == 2) {
                    unit->CCNOT(CTRL_2_ARGS);
                } else {
                    unit->CNOT(CTRL_1_ARGS);
                }
            } else {
                if (mappedControls.size() == 2) {
                    unit->CCZ(CTRL_2_ARGS);
                } else {
                    unit->CZ(CTRL_1_ARGS);
                }
            }
        },
        [&]() { Z(target); });
}

void QUnit::ApplySinglePhase(const complex topLeft, const complex bottomRight, bitLenInt target)
{
    real1 amplitudeThreshold = doNormalize ? amplitudeFloor : ZERO_R1;
    if (IS_SAME(topLeft, bottomRight) && (randGlobalPhase || IS_ARG_0(topLeft))) {
        return;
    }

    if (IS_OPPOSITE(topLeft, bottomRight) && (randGlobalPhase || IS_ARG_0(topLeft))) {
        Z(target);
        return;
    }

    QEngineShard& shard = shards[target];

    RevertBellBasis(target);

    if (shard.IsInvertTarget()) {
        RevertPlusMinusBasis(target);
        shard.CommutePhase(topLeft, bottomRight);
    } else {
        if (IS_ARG_0(topLeft) && UNSAFE_CACHED_ZERO(shard)) {
            Flush0Eigenstate(target);
            return;
        }

        if (IS_ARG_0(bottomRight) && UNSAFE_CACHED_ONE(shard)) {
            Flush1Eigenstate(target);
            return;
        }
    }

    if (!shard.isPlusMinus) {

        if (DIRTY(shard)) {
            shard.MakeDirty();
            shard.unit->ApplySinglePhase(topLeft, bottomRight, shard.mapped);
            return;
        }

        shard.amp0 *= topLeft;
        shard.amp1 *= bottomRight;
        if (doNormalize) {
            shard.ClampAmps(amplitudeFloor);
        }
    } else {
        complex mtrx[4] = { ZERO_CMPLX, ZERO_CMPLX, ZERO_CMPLX, ZERO_CMPLX };
        TransformPhase(topLeft, bottomRight, mtrx);

        if (DIRTY(shard)) {
            shard.MakeDirty();
            shard.unit->ApplySingleBit(mtrx, shard.mapped);
            return;
        }

        complex Y0 = shard.amp0;

        shard.amp0 = (mtrx[0] * Y0) + (mtrx[1] * shard.amp1);
        shard.amp1 = (mtrx[2] * Y0) + (mtrx[3] * shard.amp1);
        if (doNormalize) {
            shard.ClampAmps(amplitudeFloor);
        }
    }
}

void QUnit::ApplySingleInvert(const complex topRight, const complex bottomLeft, bitLenInt target)
{
    real1 amplitudeThreshold = doNormalize ? amplitudeFloor : ZERO_R1;
    if (IS_SAME(topRight, bottomLeft) && (randGlobalPhase || IS_ONE_CMPLX(topRight))) {
        X(target);
        return;
    }

    RevertBellBasis(target);

    QEngineShard& shard = shards[target];

    if (shard.IsInvertTarget()) {
        RevertPlusMinusBasis(target);
        shard.CommutePhase(bottomLeft, topRight);
    }

    shard.FlipPhaseAnti();

    if (!shard.isPlusMinus) {
        if (DIRTY(shard)) {
            shard.MakeDirty();
            shard.unit->ApplySingleInvert(topRight, bottomLeft, shard.mapped);
            return;
        }

        complex tempAmp1 = shard.amp0 * bottomLeft;
        shard.amp0 = shard.amp1 * topRight;
        shard.amp1 = tempAmp1;
        if (doNormalize) {
            shard.ClampAmps(amplitudeFloor);
        }
    } else {
        complex mtrx[4] = { ZERO_CMPLX, ZERO_CMPLX, ZERO_CMPLX, ZERO_CMPLX };
        TransformInvert(topRight, bottomLeft, mtrx);

        if (DIRTY(shard)) {
            shard.MakeDirty();
            shard.unit->ApplySingleBit(mtrx, shard.mapped);
            return;
        }

        complex Y0 = shard.amp0;

        shard.amp0 = (mtrx[0] * Y0) + (mtrx[1] * shard.amp1);
        shard.amp1 = (mtrx[2] * Y0) + (mtrx[3] * shard.amp1);
        if (doNormalize) {
            shard.ClampAmps(amplitudeFloor);
        }
    }
}

void QUnit::ApplyControlledSinglePhase(const bitLenInt* cControls, const bitLenInt& controlLen,
    const bitLenInt& cTarget, const complex topLeft, const complex bottomRight)
{
    // Commutes with controlled phase optimizations
    if (controlLen == 0) {
        ApplySinglePhase(topLeft, bottomRight, cTarget);
        return;
    }

    real1 amplitudeThreshold = doNormalize ? amplitudeFloor : ZERO_R1;
    if ((controlLen == 1) && IS_SAME(topLeft, bottomRight)) {
        ApplySinglePhase(ONE_CMPLX, bottomRight, cControls[0]);
        return;
    }

    bitLenInt* controls = new bitLenInt[controlLen];
    std::copy(cControls, cControls + controlLen, controls);
    bitLenInt target = cTarget;

    QEngineShard& shard = shards[target];

    if (IS_ARG_0(bottomRight) && (!shard.IsInvertTarget() && UNSAFE_CACHED_ONE(shard))) {
        Flush1Eigenstate(target);
        delete[] controls;
        return;
    }

    if (IS_ARG_0(topLeft)) {
        if (!shard.IsInvertTarget() && UNSAFE_CACHED_ZERO(shard)) {
            Flush0Eigenstate(target);
            delete[] controls;
            return;
        }

        if (IS_ARG_PI(bottomRight)) {
            if (controlLen == 2U) {
                CCZ(controls[0], controls[1], target);
                delete[] controls;
                return;
            }
            if (controlLen == 1U) {
                CZ(controls[0], target);
                delete[] controls;
                return;
            }
        }

        if (!shards[target].isPlusMinus) {
            for (bitLenInt i = 0; i < controlLen; i++) {
                if (shards[controls[i]].isPlusMinus) {
                    std::swap(controls[i], target);
                    break;
                }
            }
        }
    }

    if (!freezeBasis && (controlLen == 1U)) {
        bitLenInt control = controls[0];
        delete[] controls;

        RevertBellBasis(control);
        RevertBellBasis(target);

        QEngineShard& cShard = shards[control];
        QEngineShard& tShard = shards[target];
        if (!cShard.IsInvertTarget() && UNSAFE_CACHED_CLASSICAL(cShard)) {
            if (SHARD_STATE(cShard)) {
                Flush1Eigenstate(control);
                ApplySinglePhase(topLeft, bottomRight, target);
            } else {
                Flush0Eigenstate(control);
            }

            return;
        }

        RevertPlusMinusBasis(control);

        RevertBasis2Qb(control, ONLY_INVERT, ONLY_TARGETS, CTRL_AND_ANTI);
        RevertBasis2Qb(target, ONLY_INVERT, IS_ONE_CMPLX(topLeft) ? ONLY_TARGETS : CONTROLS_AND_TARGETS, CTRL_AND_ANTI);

        tShard.AddPhaseAngles(&cShard, topLeft, bottomRight);

        ShardToPhaseMap::iterator phaseShard = tShard.targetOfShards.find(&cShard);

        if ((phaseShard == tShard.targetOfShards.end()) || phaseShard->second->isInvert) {
            return;
        }

        real1 amplitudeThreshold = doNormalize ? amplitudeFloor : ZERO_R1;
        PhaseShardPtr buffer = phaseShard->second;

        if (IS_SAME(buffer->cmplxDiff, buffer->cmplxSame)) {
            ApplyBuffer(buffer, control, target, false);
            tShard.RemovePhaseControl(&cShard);
        }

        return;
    }

    CTRLED_PHASE_INVERT_WRAP(ApplyControlledSinglePhase(CTRL_P_ARGS), ApplyControlledSingleBit(CTRL_GEN_ARGS),
        ApplySinglePhase(topLeft, bottomRight, target), false, false, topLeft, bottomRight);

    delete[] controls;
}

void QUnit::ApplyControlledSingleInvert(const bitLenInt* controls, const bitLenInt& controlLen, const bitLenInt& target,
    const complex topRight, const complex bottomLeft)
{
    real1 amplitudeThreshold = doNormalize ? amplitudeFloor : ZERO_R1;
    if ((controlLen == 1U) && IS_ARG_0(topRight) && IS_ARG_0(bottomLeft)) {
        CNOT(controls[0], target);
        return;
    }

    CTRLED_PHASE_INVERT_WRAP(ApplyControlledSingleInvert(CTRL_I_ARGS), ApplyControlledSingleBit(CTRL_GEN_ARGS),
        ApplySingleInvert(topRight, bottomLeft, target), false, true, topRight, bottomLeft);
}

void QUnit::ApplyAntiControlledSinglePhase(const bitLenInt* cControls, const bitLenInt& controlLen,
    const bitLenInt& cTarget, const complex topLeft, const complex bottomRight)
{
    // Commutes with controlled phase optimizations
    if (controlLen == 0) {
        ApplySinglePhase(topLeft, bottomRight, cTarget);
        return;
    }

    real1 amplitudeThreshold = doNormalize ? amplitudeFloor : ZERO_R1;
    if ((controlLen == 1) && IS_SAME(topLeft, bottomRight)) {
        ApplySinglePhase(topLeft, ONE_CMPLX, cControls[0]);
        return;
    }

    bitLenInt* controls = new bitLenInt[controlLen];
    std::copy(cControls, cControls + controlLen, controls);
    bitLenInt target = cTarget;

    QEngineShard& shard = shards[target];

    if (IS_ARG_0(topLeft) && (!shard.IsInvertTarget() && UNSAFE_CACHED_ZERO(shard))) {
        Flush0Eigenstate(target);
        delete[] controls;
        return;
    }

    if (IS_ARG_0(bottomRight)) {
        if (!shard.IsInvertTarget() && UNSAFE_CACHED_ONE(shard)) {
            Flush1Eigenstate(target);
            delete[] controls;
            return;
        }

        if (!shards[target].isPlusMinus) {
            for (bitLenInt i = 0; i < controlLen; i++) {
                if (shards[controls[i]].isPlusMinus) {
                    std::swap(controls[i], target);
                    break;
                }
            }
        }
    }

    if (!freezeBasis && (controlLen == 1U)) {
        bitLenInt control = controls[0];
        delete[] controls;

        RevertBellBasis(control);
        RevertBellBasis(target);

        QEngineShard& cShard = shards[control];
        QEngineShard& tShard = shards[target];
        if (!cShard.IsInvertTarget() && UNSAFE_CACHED_CLASSICAL(cShard)) {
            if (SHARD_STATE(cShard)) {
                Flush1Eigenstate(control);
            } else {
                Flush0Eigenstate(control);
                ApplySinglePhase(topLeft, bottomRight, target);
            }
            return;
        }

        RevertPlusMinusBasis(control);

        RevertBasis2Qb(control, ONLY_INVERT, ONLY_TARGETS, CTRL_AND_ANTI);
        RevertBasis2Qb(
            target, ONLY_INVERT, IS_ONE_CMPLX(bottomRight) ? ONLY_TARGETS : CONTROLS_AND_TARGETS, CTRL_AND_ANTI);

        tShard.AddAntiPhaseAngles(&cShard, bottomRight, topLeft);

        ShardToPhaseMap::iterator phaseShard = tShard.antiTargetOfShards.find(&cShard);

        if ((phaseShard == tShard.antiTargetOfShards.end()) || phaseShard->second->isInvert) {
            return;
        }

        real1 amplitudeThreshold = doNormalize ? amplitudeFloor : ZERO_R1;
        PhaseShardPtr buffer = phaseShard->second;

        if (IS_SAME(buffer->cmplxDiff, buffer->cmplxSame)) {
            ApplyBuffer(buffer, control, target, true);
            tShard.RemovePhaseAntiControl(&cShard);
        }

        return;
    }

    CTRLED_PHASE_INVERT_WRAP(ApplyAntiControlledSinglePhase(CTRL_P_ARGS), ApplyAntiControlledSingleBit(CTRL_GEN_ARGS),
        ApplySinglePhase(topLeft, bottomRight, target), true, false, topLeft, bottomRight);

    delete[] controls;
}

void QUnit::ApplyAntiControlledSingleInvert(const bitLenInt* controls, const bitLenInt& controlLen,
    const bitLenInt& target, const complex topRight, const complex bottomLeft)
{
    real1 amplitudeThreshold = doNormalize ? amplitudeFloor : ZERO_R1;
    if ((controlLen == 1U) && IS_ARG_0(topRight) && IS_ARG_0(bottomLeft)) {
        AntiCNOT(controls[0], target);
        return;
    }

    CTRLED_PHASE_INVERT_WRAP(ApplyAntiControlledSingleInvert(CTRL_I_ARGS), ApplyAntiControlledSingleBit(CTRL_GEN_ARGS),
        ApplySingleInvert(topRight, bottomLeft, target), true, true, topRight, bottomLeft);
}

void QUnit::ApplySingleBit(const complex* mtrx, bitLenInt target)
{
    if (IsIdentity(mtrx, true)) {
        return;
    }

    if ((norm(mtrx[1]) == 0) && (norm(mtrx[2]) == 0)) {
        ApplySinglePhase(mtrx[0], mtrx[3], target);
        return;
    }
    if ((norm(mtrx[0]) == 0) && (norm(mtrx[3]) == 0)) {
        ApplySingleInvert(mtrx[1], mtrx[2], target);
        return;
    }
    if ((randGlobalPhase || (mtrx[0] == complex(M_SQRT1_2, ZERO_R1))) && (mtrx[0] == mtrx[1]) && (mtrx[0] == mtrx[2]) &&
        (mtrx[2] == -mtrx[3])) {
        H(target);
        return;
    }

    QEngineShard& shard = shards[target];

    RevertBellBasis(target);
    RevertBasis2Qb(target);

    complex trnsMtrx[4];

    if (!shard.isPlusMinus) {
        std::copy(mtrx, mtrx + 4, trnsMtrx);
    } else {
        Transform2x2(mtrx, trnsMtrx);
    }

    if (DIRTY(shard)) {
        shard.MakeDirty();
        shard.unit->ApplySingleBit(trnsMtrx, shard.mapped);
        return;
    }

    complex Y0 = shard.amp0;
    shard.amp0 = (trnsMtrx[0] * Y0) + (trnsMtrx[1] * shard.amp1);
    shard.amp1 = (trnsMtrx[2] * Y0) + (trnsMtrx[3] * shard.amp1);
    if (doNormalize) {
        shard.ClampAmps(amplitudeFloor);
    }
}

void QUnit::ApplyControlledSingleBit(
    const bitLenInt* controls, const bitLenInt& controlLen, const bitLenInt& target, const complex* mtrx)
{
    if (IsIdentity(mtrx, true)) {
        return;
    }

    if ((norm(mtrx[1]) == 0) && (norm(mtrx[2]) == 0)) {
        ApplyControlledSinglePhase(controls, controlLen, target, mtrx[0], mtrx[3]);
        return;
    }

    if ((norm(mtrx[0]) == 0) && (norm(mtrx[3]) == 0)) {
        ApplyControlledSingleInvert(controls, controlLen, target, mtrx[1], mtrx[2]);
        return;
    }

    CTRLED_GEN_WRAP(ApplyControlledSingleBit(CTRL_GEN_ARGS), ApplySingleBit(mtrx, target), false);
}

void QUnit::ApplyAntiControlledSingleBit(
    const bitLenInt* controls, const bitLenInt& controlLen, const bitLenInt& target, const complex* mtrx)
{
    if (IsIdentity(mtrx, true)) {
        return;
    }

    if ((norm(mtrx[1]) == 0) && (norm(mtrx[2]) == 0)) {
        ApplyAntiControlledSinglePhase(controls, controlLen, target, mtrx[0], mtrx[3]);
        return;
    }

    if ((norm(mtrx[0]) == 0) && (norm(mtrx[3]) == 0)) {
        ApplyAntiControlledSingleInvert(controls, controlLen, target, mtrx[1], mtrx[2]);
        return;
    }

    CTRLED_GEN_WRAP(ApplyAntiControlledSingleBit(CTRL_GEN_ARGS), ApplySingleBit(mtrx, target), true);
}

void QUnit::CSwap(
    const bitLenInt* controls, const bitLenInt& controlLen, const bitLenInt& qubit1, const bitLenInt& qubit2)
{
    CTRLED_SWAP_WRAP(CSwap(CTRL_S_ARGS), Swap(qubit1, qubit2), false);
}

void QUnit::AntiCSwap(
    const bitLenInt* controls, const bitLenInt& controlLen, const bitLenInt& qubit1, const bitLenInt& qubit2)
{
    CTRLED_SWAP_WRAP(AntiCSwap(CTRL_S_ARGS), Swap(qubit1, qubit2), true);
}

void QUnit::CSqrtSwap(
    const bitLenInt* controls, const bitLenInt& controlLen, const bitLenInt& qubit1, const bitLenInt& qubit2)
{
    CTRLED_SWAP_WRAP(CSqrtSwap(CTRL_S_ARGS), SqrtSwap(qubit1, qubit2), false);
}

void QUnit::AntiCSqrtSwap(
    const bitLenInt* controls, const bitLenInt& controlLen, const bitLenInt& qubit1, const bitLenInt& qubit2)
{
    CTRLED_SWAP_WRAP(AntiCSqrtSwap(CTRL_S_ARGS), SqrtSwap(qubit1, qubit2), true);
}

void QUnit::CISqrtSwap(
    const bitLenInt* controls, const bitLenInt& controlLen, const bitLenInt& qubit1, const bitLenInt& qubit2)
{
    CTRLED_SWAP_WRAP(CISqrtSwap(CTRL_S_ARGS), ISqrtSwap(qubit1, qubit2), false);
}

void QUnit::AntiCISqrtSwap(
    const bitLenInt* controls, const bitLenInt& controlLen, const bitLenInt& qubit1, const bitLenInt& qubit2)
{
    CTRLED_SWAP_WRAP(AntiCISqrtSwap(CTRL_S_ARGS), ISqrtSwap(qubit1, qubit2), true);
}

template <typename CF, typename F>
void QUnit::ApplyEitherControlled(const bitLenInt* controls, const bitLenInt& controlLen,
    const std::vector<bitLenInt> targets, const bool& anti, CF cfn, F fn, const bool& inCurrentBasis)
{
    bitLenInt i;

    // If the controls start entirely separated from the targets, it's probably worth checking to see if the have
    // total or no probability of altering the targets, such that we can still keep them separate.

    std::vector<bitLenInt> controlVec;

    QEngineShard shard;
    for (i = 0; i < controlLen; i++) {
        if (!inCurrentBasis) {
            RevertPlusMinusBasis(controls[i]);
            RevertBasis2Qb(controls[i], ONLY_INVERT, ONLY_TARGETS);
        }
        // If the shard's probability is cached, then it's free to check it, so we advance the loop.
        bool isEigenstate = false;
        if (!shards[controls[i]].isProbDirty) {
            // This might determine that we can just skip out of the whole gate, in which case it returns this
            // method:
            shard = shards[controls[i]];
            if (IS_NORM_ZERO(shard.amp1)) {
                if (!inCurrentBasis) {
                    Flush0Eigenstate(controls[i]);
                }
                if (!anti) {
                    /* This gate does nothing, so return without applying anything. */
                    return;
                }
                /* This control has 100% chance to "fire," so don't entangle it. */
                isEigenstate = true;
            } else if (IS_NORM_ZERO(shard.amp0)) {
                if (!inCurrentBasis) {
                    Flush1Eigenstate(controls[i]);
                }
                if (anti) {
                    /* This gate does nothing, so return without applying anything. */
                    return;
                }
                /* This control has 100% chance to "fire," so don't entangle it. */
                isEigenstate = true;
            }
        }

        if (!isEigenstate) {
            controlVec.push_back(controls[i]);
        }
    }

    if (controlVec.size() == 0) {
        // Here, the gate is guaranteed to act as if it wasn't controlled, so we apply the gate without controls,
        // avoiding an entangled representation.
        fn();

        return;
    }

    for (i = 0; i < targets.size(); i++) {
        RevertBasis2Qb(targets[i]);
    }

    // TODO: If controls that survive the "first order" check above start out entangled,
    // then it might be worth checking whether there is any intra-unit chance of control bits
    // being conditionally all 0 or all 1, in any unit, due to entanglement.

    // If we've made it this far, we have to form the entangled representation and apply the gate.
    std::vector<bitLenInt> allBits(controlVec.size() + targets.size());
    std::copy(controlVec.begin(), controlVec.end(), allBits.begin());
    std::copy(targets.begin(), targets.end(), allBits.begin() + controlVec.size());
    // (Incidentally, we sort for the efficiency of QUnit's limited "mapper," a 1 dimensional array of qubits without
    // nearest neighbor restriction.)
    std::sort(allBits.begin(), allBits.end());

    std::vector<bitLenInt*> ebits(allBits.size());
    for (i = 0; i < ebits.size(); i++) {
        ebits[i] = &allBits[i];
    }

    QInterfacePtr unit = EntangleInCurrentBasis(ebits.begin(), ebits.end());

    std::vector<bitLenInt> controlsMapped(controlVec.size());
    for (i = 0; i < controlVec.size(); i++) {
        QEngineShard& cShard = shards[controlVec[i]];
        controlsMapped[i] = cShard.mapped;
        cShard.isPhaseDirty = true;
    }

    // This is the original method with the maximum number of non-entangled controls excised, (potentially leaving a
    // target bit in |+>/|-> basis and acting as if |0>/|1> basis by commutation).
    cfn(unit, controlsMapped);

    for (i = 0; i < targets.size(); i++) {
        shards[targets[i]].MakeDirty();
    }
}

bool QUnit::CArithmeticOptimize(bitLenInt* controls, bitLenInt controlLen, std::vector<bitLenInt>* controlVec)
{
    if (controlLen == 0) {
        return false;
    }

    for (bitLenInt i = 0; i < controlLen; i++) {
        // If any control has a cached zero probability, this gate will do nothing, and we can avoid basically all
        // overhead.
        if (CACHED_ZERO(shards[controls[i]])) {
            return true;
        }
    }

    controlVec->resize(controlLen);
    std::copy(controls, controls + controlLen, controlVec->begin());
    bitLenInt controlIndex = 0;

    for (bitLenInt i = 0; i < controlLen; i++) {
        real1 prob = Prob(controls[i]);
        if (IS_ZERO_R1(prob)) {
            // If any control has zero probability, this gate will do nothing.
            return true;
        } else if (IS_ONE_R1(prob)) {
            // If any control has full probability, we can avoid entangling it.
            controlVec->erase(controlVec->begin() + controlIndex);
        } else {
            controlIndex++;
        }
    }

    return false;
}

void QUnit::CINC(bitCapInt toMod, bitLenInt start, bitLenInt length, bitLenInt* controls, bitLenInt controlLen)
{
    // Try to optimize away the whole gate, or as many controls as is opportune.
    std::vector<bitLenInt> controlVec;
    if (CArithmeticOptimize(controls, controlLen, &controlVec)) {
        // We've determined we can skip the entire gate.
        return;
    }

    // All cached classical control bits have been removed from controlVec.
    bitLenInt* lControls = new bitLenInt[controlVec.size()];
    std::copy(controlVec.begin(), controlVec.end(), lControls);

    INT(toMod, start, length, 0xFF, false, lControls, controlVec.size());

    delete[] lControls;
}

void QUnit::INCx(INCxFn fn, bitCapInt toMod, bitLenInt start, bitLenInt length, bitLenInt flagIndex)
{
    EntangleRange(start, length);

    QInterfacePtr unit = Entangle({ start, flagIndex });

    ((*unit).*fn)(toMod, shards[start].mapped, length, shards[flagIndex].mapped);

    DirtyShardRange(start, length);
    shards[flagIndex].MakeDirty();
}

void QUnit::INCxx(
    INCxxFn fn, bitCapInt toMod, bitLenInt start, bitLenInt length, bitLenInt flag1Index, bitLenInt flag2Index)
{
    /* Make sure the flag bits are entangled in the same QU. */
    EntangleRange(start, length);

    QInterfacePtr unit = Entangle({ start, flag1Index, flag2Index });

    ((*unit).*fn)(toMod, shards[start].mapped, length, shards[flag1Index].mapped, shards[flag2Index].mapped);

    DirtyShardRange(start, length);
    shards[flag1Index].MakeDirty();
    shards[flag2Index].MakeDirty();
}

/// Check if overflow arithmetic can be optimized
bool QUnit::INTSOptimize(bitCapInt toMod, bitLenInt start, bitLenInt length, bool isAdd, bitLenInt overflowIndex)
{
    return INTSCOptimize(toMod, start, length, isAdd, 0xFF, overflowIndex);
}

/// Check if carry arithmetic can be optimized
bool QUnit::INTCOptimize(bitCapInt toMod, bitLenInt start, bitLenInt length, bool isAdd, bitLenInt carryIndex)
{
    return INTSCOptimize(toMod, start, length, isAdd, carryIndex, 0xFF);
}

/// Check if arithmetic with both carry and overflow can be optimized
bool QUnit::INTSCOptimize(
    bitCapInt toMod, bitLenInt start, bitLenInt length, bool isAdd, bitLenInt carryIndex, bitLenInt overflowIndex)
{
    if (!CheckBitsPermutation(start, length)) {
        return false;
    }

    bool carry = (carryIndex < 0xFF);
    bool carryIn = carry && M(carryIndex);
    if (carry && (carryIn == isAdd)) {
        toMod++;
    }

    bitCapInt lengthPower = pow2(length);
    bitCapInt signMask = pow2(length - 1U);
    bitCapInt inOutInt = GetCachedPermutation(start, length);
    bitCapInt inInt = toMod;

    bool isOverflow;
    bitCapInt outInt;
    if (isAdd) {
        isOverflow = (overflowIndex < 0xFF) && isOverflowAdd(inOutInt, inInt, signMask, lengthPower);
        outInt = inOutInt + toMod;
    } else {
        isOverflow = (overflowIndex < 0xFF) && isOverflowSub(inOutInt, inInt, signMask, lengthPower);
        outInt = (inOutInt + lengthPower) - toMod;
    }

    bool carryOut = (outInt >= lengthPower);
    if (carryOut) {
        outInt &= (lengthPower - ONE_BCI);
    }
    if (carry && (carryIn != carryOut)) {
        X(carryIndex);
    }

    SetReg(start, length, outInt);

    if (isOverflow) {
        Z(overflowIndex);
    }

    return true;
}

void QUnit::INT(bitCapInt toMod, bitLenInt start, bitLenInt length, bitLenInt carryIndex, bool hasCarry,
    bitLenInt* controls, bitLenInt controlLen)
{
    // Keep the bits separate, if cheap to do so:
    toMod &= pow2Mask(length);
    if (toMod == 0) {
        return;
    }

    if (!hasCarry && CheckBitsPlus(start, length)) {
        // This operation happens to do nothing.
        return;
    }

    std::vector<bitLenInt> allBits(controlLen + 1U);
    std::copy(controls, controls + controlLen, allBits.begin());
    std::sort(allBits.begin(), allBits.begin() + controlLen);

    std::vector<bitLenInt*> ebits(allBits.size());
    for (bitLenInt i = 0; i < (ebits.size() - 1U); i++) {
        ebits[i] = &allBits[i];
    }

    bitLenInt* lControls = new bitLenInt[controlLen];

    // Try ripple addition, to avoid entanglement.
    bool toAdd, inReg;
    bool carry = false;
    int total;
    bitLenInt origLength = length;
    bitLenInt i = 0;
    while (i < origLength) {
        toAdd = (toMod & ONE_BCI) != 0;

        if (toAdd == carry) {
            toMod >>= ONE_BCI;
            start++;
            length--;
            i++;
            // Nothing is changed, in this bit. (The carry gets promoted to the next bit.)
            continue;
        }

        if (CheckBitPermutation(start)) {
            inReg = SHARD_STATE(shards[start]);
            total = (toAdd ? 1 : 0) + (inReg ? 1 : 0) + (carry ? 1 : 0);
            if (inReg != (total & 1)) {
                if (controlLen == 1U) {
                    CNOT(controls[0], start);
                } else if (controlLen) {
                    ApplyControlledSingleInvert(controls, controlLen, start, ONE_CMPLX, ONE_CMPLX);
                } else {
                    X(start);
                }
            }
            carry = (total > 1);

            toMod >>= ONE_BCI;
            start++;
            length--;
            i++;
        } else {
            // The carry-in is classical.
            if (carry) {
                carry = false;
                toMod++;
            }

            if (length == 1) {
                // We need at least two quantum bits left to try to achieve further separability.
                break;
            }

            // We're blocked by needing to add 1 to a bit in an indefinite state, which would superpose the
            // carry-out. However, if we hit another index where the qubit is known and toAdd == inReg, the
            // carry-out is guaranteed not to be superposed.

            // Load the first bit:
            bitCapInt bitMask = ONE_BCI;
            bitCapInt partMod = toMod & bitMask;
            bitLenInt partLength = 1U;
            bitLenInt partStart;
            i++;

            do {
                // Guaranteed to need to load the second bit
                partLength++;
                i++;
                bitMask <<= ONE_BCI;

                toAdd = (toMod & bitMask) != 0;
                partMod |= toMod & bitMask;

                partStart = start + partLength - ONE_BCI;
                if (!CheckBitPermutation(partStart)) {
                    // If the quantum bit at this position is superposed, then we can't determine that the carry
                    // won't be superposed. Advance the loop.
                    continue;
                }

                inReg = SHARD_STATE(shards[partStart]);
                if (toAdd != inReg) {
                    // If toAdd != inReg, the carry out might be superposed. Advance the loop.
                    continue;
                }

                // If toAdd == inReg, this prevents superposition of the carry-out. The carry out of the truth table
                // is independent of the superposed output value of the quantum bit.
                EntangleRange(start, partLength);
                DirtyShardRange(start, partLength);
                if (controlLen) {
                    allBits[controlLen] = start;
                    ebits[controlLen] = &allBits[controlLen];
                    QInterfacePtr unit = Entangle(ebits);
                    DirtyShardIndexVector(allBits);
                    for (bitLenInt cIndex = 0; cIndex < controlLen; cIndex++) {
                        lControls[cIndex] = shards[cIndex].mapped;
                    }
                    unit->CINC(partMod, shards[start].mapped, partLength, lControls, controlLen);
                } else {
                    shards[start].unit->INC(partMod, shards[start].mapped, partLength);
                }

                carry = toAdd;
                toMod >>= (bitCapIntOcl)partLength;
                start += partLength;
                length -= partLength;

                // Break out of the inner loop and return to the flow of the containing loop.
                // (Otherwise, we hit the "continue" calls above.)
                break;
            } while (i < origLength);
        }
    }

    if ((toMod == 0) && (length == 0)) {
        // We were able to avoid entangling the carry.
        if (hasCarry && carry) {
            if (controlLen == 1U) {
                CNOT(controls[0], carryIndex);
            } else if (controlLen) {
                ApplyControlledSingleInvert(controls, controlLen, carryIndex, ONE_CMPLX, ONE_CMPLX);
            } else {
                X(carryIndex);
            }
        }
        delete[] lControls;
        return;
    }

    // Otherwise, we have one unit left that needs to be entangled, plus carry bit.
    if (hasCarry) {
        if (controlLen) {
            // NOTE: This case is not actually exposed by the public API. It would only become exposed if
            // "CINCC"/"CDECC" were implemented in the public interface, in which case it would become "trivial" to
            // implement, once the QEngine methods were in place.
            throw "ERROR: Controlled-with-carry arithmetic is not implemented!";
        } else {
            EntangleRange(start, length, carryIndex, 1);
            shards[start].unit->INCC(toMod, shards[start].mapped, length, shards[carryIndex].mapped);
            DirtyShardRange(start, length);
            DirtyShardRange(carryIndex, 1U);
        }
    } else {
        EntangleRange(start, length);
        DirtyShardRange(start, length);
        if (controlLen) {
            allBits[controlLen] = start;
            ebits[controlLen] = &allBits[controlLen];
            QInterfacePtr unit = Entangle(ebits);
            DirtyShardIndexVector(allBits);
            for (bitLenInt cIndex = 0; cIndex < controlLen; cIndex++) {
                lControls[cIndex] = shards[cIndex].mapped;
            }
            unit->CINC(toMod, shards[start].mapped, length, lControls, controlLen);
        } else {
            shards[start].unit->INC(toMod, shards[start].mapped, length);
        }
    }
    delete[] lControls;
}

void QUnit::INC(bitCapInt toMod, bitLenInt start, bitLenInt length) { INT(toMod, start, length, 0xFF, false); }

/// Add integer (without sign, with carry)
void QUnit::INCC(bitCapInt toAdd, const bitLenInt inOutStart, const bitLenInt length, const bitLenInt carryIndex)
{
    if (M(carryIndex)) {
        X(carryIndex);
        toAdd++;
    }

    INT(toAdd, inOutStart, length, carryIndex, true);
}

/// Subtract integer (without sign, with carry)
void QUnit::DECC(bitCapInt toSub, const bitLenInt inOutStart, const bitLenInt length, const bitLenInt carryIndex)
{
    if (M(carryIndex)) {
        X(carryIndex);
    } else {
        toSub++;
    }

    bitCapInt invToSub = pow2(length) - toSub;
    INT(invToSub, inOutStart, length, carryIndex, true);
}

void QUnit::INTS(
    bitCapInt toMod, bitLenInt start, bitLenInt length, bitLenInt overflowIndex, bitLenInt carryIndex, bool hasCarry)
{
    toMod &= pow2Mask(length);
    if (toMod == 0) {
        return;
    }

    bitLenInt signBit = start + length - 1U;
    bool knewFlagSet = CheckBitPermutation(overflowIndex);
    bool flagSet = SHARD_STATE(shards[overflowIndex]);

    if (knewFlagSet && !flagSet) {
        // Overflow detection is disabled
        INT(toMod, start, length, carryIndex, hasCarry);
        return;
    }

    bool addendNeg = (toMod & pow2(length - 1U)) != 0;
    bool knewSign = CheckBitPermutation(signBit);
    bool quantumNeg = SHARD_STATE(shards[signBit]);

    if (knewSign && (addendNeg != quantumNeg)) {
        // No chance of overflow
        INT(toMod, start, length, carryIndex, hasCarry);
        return;
    }

    // Otherwise, form the potentially entangled representation:
    if (hasCarry) {
        // Keep the bits separate, if cheap to do so:
        if (INTSCOptimize(toMod, start, length, true, carryIndex, overflowIndex)) {
            return;
        }
        INCxx(&QInterface::INCSC, toMod, start, length, overflowIndex, carryIndex);
    } else {
        // Keep the bits separate, if cheap to do so:
        if (INTSOptimize(toMod, start, length, true, overflowIndex)) {
            return;
        }
        INCx(&QInterface::INCS, toMod, start, length, overflowIndex);
    }
}

void QUnit::INCS(bitCapInt toMod, bitLenInt start, bitLenInt length, bitLenInt overflowIndex)
{
    INTS(toMod, start, length, overflowIndex, 0xFF, false);
}

void QUnit::INCSC(
    bitCapInt toAdd, bitLenInt inOutStart, bitLenInt length, bitLenInt overflowIndex, bitLenInt carryIndex)
{
    if (M(carryIndex)) {
        X(carryIndex);
        toAdd++;
    }

    INTS(toAdd, inOutStart, length, overflowIndex, carryIndex, true);
}

void QUnit::DECSC(
    bitCapInt toSub, bitLenInt inOutStart, bitLenInt length, bitLenInt overflowIndex, bitLenInt carryIndex)
{
    if (M(carryIndex)) {
        X(carryIndex);
    } else {
        toSub++;
    }

    bitCapInt invToSub = pow2(length) - toSub;
    INTS(invToSub, inOutStart, length, overflowIndex, carryIndex, true);
}

void QUnit::INCSC(bitCapInt toMod, bitLenInt start, bitLenInt length, bitLenInt carryIndex)
{
    // The phase effect of the overflow is undetectable, if this check passes:
    if (INTCOptimize(toMod, start, length, true, carryIndex)) {
        return;
    }

    // Otherwise, form the potentially entangled representation:
    INCx(&QInterface::INCSC, toMod, start, length, carryIndex);
}

void QUnit::INCBCD(bitCapInt toMod, bitLenInt start, bitLenInt length)
{
    // BCD variants are low priority for optimization, for the time being.
    EntangleRange(start, length);
    shards[start].unit->INCBCD(toMod, shards[start].mapped, length);
    DirtyShardRange(start, length);
}

void QUnit::INCBCDC(bitCapInt toMod, bitLenInt start, bitLenInt length, bitLenInt carryIndex)
{
    // BCD variants are low priority for optimization, for the time being.
    INCx(&QInterface::INCBCDC, toMod, start, length, carryIndex);
}

void QUnit::DECSC(bitCapInt toMod, bitLenInt start, bitLenInt length, bitLenInt carryIndex)
{
    // The phase effect of the overflow is undetectable, if this check passes:
    if (INTCOptimize(toMod, start, length, false, carryIndex)) {
        return;
    }

    // Otherwise, form the potentially entangled representation:
    INCx(&QInterface::DECSC, toMod, start, length, carryIndex);
}

void QUnit::DECBCD(bitCapInt toMod, bitLenInt start, bitLenInt length)
{
    // BCD variants are low priority for optimization, for the time being.
    EntangleRange(start, length);
    shards[start].unit->DECBCD(toMod, shards[start].mapped, length);
    DirtyShardRange(start, length);
}

void QUnit::DECBCDC(bitCapInt toMod, bitLenInt start, bitLenInt length, bitLenInt carryIndex)
{
    // BCD variants are low priority for optimization, for the time being.
    INCx(&QInterface::DECBCDC, toMod, start, length, carryIndex);
}

void QUnit::MUL(bitCapInt toMul, bitLenInt inOutStart, bitLenInt carryStart, bitLenInt length)
{
    // Keep the bits separate, if cheap to do so:
    if (toMul == 0U) {
        SetReg(inOutStart, length, 0U);
        SetReg(carryStart, length, 0U);
        return;
    } else if (toMul == ONE_BCI) {
        SetReg(carryStart, length, 0U);
        return;
    }

    if (CheckBitsPermutation(inOutStart, length)) {
        bitCapInt lengthMask = pow2Mask(length);
        bitCapInt res = GetCachedPermutation(inOutStart, length) * toMul;
        SetReg(inOutStart, length, res & lengthMask);
        SetReg(carryStart, length, (res >> (bitCapIntOcl)length) & lengthMask);
        return;
    }

    // Otherwise, form the potentially entangled representation:
    EntangleRange(inOutStart, length, carryStart, length);
    shards[inOutStart].unit->MUL(toMul, shards[inOutStart].mapped, shards[carryStart].mapped, length);
    DirtyShardRange(inOutStart, length);
    DirtyShardRange(carryStart, length);
}

void QUnit::DIV(bitCapInt toDiv, bitLenInt inOutStart, bitLenInt carryStart, bitLenInt length)
{
    // Keep the bits separate, if cheap to do so:
    if (toDiv == ONE_BCI) {
        return;
    }

    if (CheckBitsPermutation(inOutStart, length) && CheckBitsPermutation(carryStart, length)) {
        bitCapInt lengthMask = pow2Mask(length);
        bitCapInt origRes =
            GetCachedPermutation(inOutStart, length) | (GetCachedPermutation(carryStart, length) << length);
        bitCapInt res = origRes / toDiv;
        if (origRes == (res * toDiv)) {
            SetReg(inOutStart, length, res & lengthMask);
            SetReg(carryStart, length, (res >> (bitCapIntOcl)length) & lengthMask);
        }
        return;
    }

    // Otherwise, form the potentially entangled representation:
    EntangleRange(inOutStart, length, carryStart, length);
    shards[inOutStart].unit->DIV(toDiv, shards[inOutStart].mapped, shards[carryStart].mapped, length);
    DirtyShardRange(inOutStart, length);
    DirtyShardRange(carryStart, length);
}

void QUnit::xMULModNOut(
    bitCapInt toMod, bitCapInt modN, bitLenInt inStart, bitLenInt outStart, bitLenInt length, bool inverse)
{
    // Inexpensive edge case
    if (toMod == 0U) {
        SetReg(outStart, length, 0U);
        return;
    }

    // Keep the bits separate, if cheap to do so:
    if (CheckBitsPermutation(inStart, length)) {
        bitCapInt res = (GetCachedPermutation(inStart, length) * toMod) % modN;
        if (inverse) {
            DEC(res, outStart, length);
        } else {
            SetReg(outStart, length, res);
        }
        return;
    }

    if (!inverse) {
        SetReg(outStart, length, 0U);
    }

    // If "modN" is a power of 2, we have an optimized way of handling this.
    if (isPowerOfTwo(modN)) {
        bool isFullyEntangled = true;
        for (bitLenInt i = 1; i < length; i++) {
            if (shards[inStart].unit != shards[inStart + i].unit) {
                isFullyEntangled = false;
                break;
            }
        }

        if (!isFullyEntangled) {
            bitCapInt toModExp = toMod;
            bitLenInt controls[1];
            for (bitLenInt i = 0; i < length; i++) {
                controls[0] = inStart + i;
                if (inverse) {
                    CDEC(toModExp, outStart, length, controls, 1U);
                } else {
                    CINC(toModExp, outStart, length, controls, 1U);
                }
                toModExp <<= ONE_BCI;
            }
            return;
        }
    }

    // Otherwise, form the potentially entangled representation:
    EntangleRange(inStart, length, outStart, length);
    if (inverse) {
        shards[inStart].unit->IMULModNOut(toMod, modN, shards[inStart].mapped, shards[outStart].mapped, length);
    } else {
        shards[inStart].unit->MULModNOut(toMod, modN, shards[inStart].mapped, shards[outStart].mapped, length);
    }
    DirtyShardRangePhase(inStart, length);
    DirtyShardRange(outStart, length);
}

void QUnit::MULModNOut(bitCapInt toMod, bitCapInt modN, bitLenInt inStart, bitLenInt outStart, bitLenInt length)
{
    xMULModNOut(toMod, modN, inStart, outStart, length, false);
}

void QUnit::IMULModNOut(bitCapInt toMod, bitCapInt modN, bitLenInt inStart, bitLenInt outStart, bitLenInt length)
{
    xMULModNOut(toMod, modN, inStart, outStart, length, true);
}

void QUnit::POWModNOut(bitCapInt toMod, bitCapInt modN, bitLenInt inStart, bitLenInt outStart, bitLenInt length)
{
    if (toMod == ONE_BCI) {
        SetReg(outStart, length, ONE_BCI);
        return;
    }

    // Keep the bits separate, if cheap to do so:
    if (CheckBitsPermutation(inStart, length)) {
        bitCapInt res = intPow(toMod, GetCachedPermutation(inStart, length)) % modN;
        SetReg(outStart, length, res);
        return;
    }

    SetReg(outStart, length, 0);

    // Otherwise, form the potentially entangled representation:
    EntangleRange(inStart, length, outStart, length);
    shards[inStart].unit->POWModNOut(toMod, modN, shards[inStart].mapped, shards[outStart].mapped, length);
    DirtyShardRangePhase(inStart, length);
    DirtyShardRange(outStart, length);
}

QInterfacePtr QUnit::CMULEntangle(std::vector<bitLenInt> controlVec, bitLenInt start, bitLenInt carryStart,
    bitLenInt length, std::vector<bitLenInt>* controlsMapped)
{
    EntangleRange(start, length);
    EntangleRange(carryStart, length);
    DirtyShardRange(carryStart, length);

    std::vector<bitLenInt> bits(controlVec.size() + 2);
    for (bitLenInt i = 0; i < controlVec.size(); i++) {
        bits[i] = controlVec[i];
    }
    bits[controlVec.size()] = start;
    bits[controlVec.size() + 1] = carryStart;
    std::sort(bits.begin(), bits.end());

    std::vector<bitLenInt*> ebits(controlVec.size() + 2);
    for (bitLenInt i = 0; i < (controlVec.size() + 2); i++) {
        ebits[i] = &bits[i];
    }

    QInterfacePtr unit = Entangle(ebits);

    controlsMapped->resize(controlVec.size() == 0 ? 1 : controlVec.size());
    for (bitLenInt i = 0; i < controlVec.size(); i++) {
        (*controlsMapped)[i] = shards[controlVec[i]].mapped;
        shards[controlVec[i]].isPhaseDirty = true;
    }

    return unit;
}

void QUnit::CMULx(CMULFn fn, bitCapInt toMod, bitLenInt start, bitLenInt carryStart, bitLenInt length,
    bitLenInt* controls, bitLenInt controlLen)
{
    // Try to optimize away the whole gate, or as many controls as is opportune.
    std::vector<bitLenInt> controlVec;
    if (CArithmeticOptimize(controls, controlLen, &controlVec)) {
        // We've determined we can skip the entire operation:
        return;
    }

    // Otherwise, we have to "dirty" the register.
    std::vector<bitLenInt> controlsMapped;
    QInterfacePtr unit = CMULEntangle(controlVec, start, carryStart, length, &controlsMapped);

    ((*unit).*fn)(
        toMod, shards[start].mapped, shards[carryStart].mapped, length, &(controlsMapped[0]), controlVec.size());

    DirtyShardRange(start, length);
}

void QUnit::CMULModx(CMULModFn fn, bitCapInt toMod, bitCapInt modN, bitLenInt start, bitLenInt carryStart,
    bitLenInt length, std::vector<bitLenInt> controlVec)
{
    std::vector<bitLenInt> controlsMapped;
    QInterfacePtr unit = CMULEntangle(controlVec, start, carryStart, length, &controlsMapped);

    ((*unit).*fn)(
        toMod, modN, shards[start].mapped, shards[carryStart].mapped, length, &(controlsMapped[0]), controlVec.size());

    DirtyShardRangePhase(start, length);
}

void QUnit::CMUL(
    bitCapInt toMod, bitLenInt start, bitLenInt carryStart, bitLenInt length, bitLenInt* controls, bitLenInt controlLen)
{
    if (controlLen == 0U) {
        MUL(toMod, start, carryStart, length);
        return;
    }

    CMULx(&QInterface::CMUL, toMod, start, carryStart, length, controls, controlLen);
}

void QUnit::CDIV(
    bitCapInt toMod, bitLenInt start, bitLenInt carryStart, bitLenInt length, bitLenInt* controls, bitLenInt controlLen)
{
    if (controlLen == 0U) {
        DIV(toMod, start, carryStart, length);
        return;
    }

    CMULx(&QInterface::CDIV, toMod, start, carryStart, length, controls, controlLen);
}

void QUnit::CxMULModNOut(bitCapInt toMod, bitCapInt modN, bitLenInt inStart, bitLenInt outStart, bitLenInt length,
    bitLenInt* controls, bitLenInt controlLen, bool inverse)
{
    // Try to optimize away the whole gate, or as many controls as is opportune.
    std::vector<bitLenInt> controlVec;
    if (CArithmeticOptimize(controls, controlLen, &controlVec)) {
        // We've determined we can skip the entire operation:
        return;
    }

    if (controlVec.size() == 0U) {
        if (inverse) {
            IMULModNOut(toMod, modN, inStart, outStart, length);
        } else {
            MULModNOut(toMod, modN, inStart, outStart, length);
        }
        return;
    }

    if (!inverse) {
        SetReg(outStart, length, 0U);
    }

    // If "modN" is a power of 2, we have an optimized way of handling this.
    if (isPowerOfTwo(modN)) {
        bool isFullyEntangled = true;
        for (bitLenInt i = 1; i < length; i++) {
            if (shards[inStart].unit != shards[inStart + i].unit) {
                isFullyEntangled = false;
                break;
            }
        }

        if (!isFullyEntangled) {
            bitCapInt toModExp = toMod;
            bitLenInt* lControls = new bitLenInt[controlVec.size() + 1U];
            std::copy(controlVec.begin(), controlVec.end(), lControls);
            for (bitLenInt i = 0; i < length; i++) {
                lControls[controlVec.size()] = inStart + i;
                if (inverse) {
                    CDEC(toModExp, outStart, length, lControls, controlVec.size() + 1U);
                } else {
                    CINC(toModExp, outStart, length, lControls, controlVec.size() + 1U);
                }
                toModExp <<= ONE_BCI;
            }
            delete[] lControls;
            return;
        }
    }

    if (inverse) {
        CMULModx(&QInterface::CIMULModNOut, toMod, modN, inStart, outStart, length, controlVec);
    } else {
        CMULModx(&QInterface::CMULModNOut, toMod, modN, inStart, outStart, length, controlVec);
    }
}

void QUnit::CMULModNOut(bitCapInt toMod, bitCapInt modN, bitLenInt inStart, bitLenInt outStart, bitLenInt length,
    bitLenInt* controls, bitLenInt controlLen)
{
    CxMULModNOut(toMod, modN, inStart, outStart, length, controls, controlLen, false);
}

void QUnit::CIMULModNOut(bitCapInt toMod, bitCapInt modN, bitLenInt inStart, bitLenInt outStart, bitLenInt length,
    bitLenInt* controls, bitLenInt controlLen)
{
    CxMULModNOut(toMod, modN, inStart, outStart, length, controls, controlLen, true);
}

void QUnit::CPOWModNOut(bitCapInt toMod, bitCapInt modN, bitLenInt inStart, bitLenInt outStart, bitLenInt length,
    bitLenInt* controls, bitLenInt controlLen)
{
    if (controlLen == 0U) {
        POWModNOut(toMod, modN, inStart, outStart, length);
        return;
    }

    SetReg(outStart, length, 0U);

    // Try to optimize away the whole gate, or as many controls as is opportune.
    std::vector<bitLenInt> controlVec;
    if (CArithmeticOptimize(controls, controlLen, &controlVec)) {
        // We've determined we can skip the entire operation:
        return;
    }

    CMULModx(&QInterface::CPOWModNOut, toMod, modN, inStart, outStart, length, controlVec);
}

void QUnit::ZeroPhaseFlip(bitLenInt start, bitLenInt length)
{
    bitLenInt min1 = length - 1U;
    bitLenInt* controls = new bitLenInt[min1];
    for (bitLenInt i = 0; i < min1; i++) {
        controls[i] = start + i + 1U;
    }
    ApplyAntiControlledSinglePhase(controls, min1, start, -ONE_CMPLX, ONE_CMPLX);
    delete[] controls;
}

void QUnit::PhaseFlipIfLess(bitCapInt greaterPerm, bitLenInt start, bitLenInt length)
{
    // Keep the bits separate, if cheap to do so:
    if (CheckBitsPermutation(start, length)) {
        if (GetCachedPermutation(start, length) < greaterPerm) {
            // This has no physical effect, but we do it to respect direct simulator check of amplitudes:
            QEngineShard& shard = shards[start];
            if (DIRTY(shard)) {
                shard.MakeDirty();
                shard.unit->PhaseFlip();
                return;
            }

            shard.amp0 = -shard.amp0;
            shard.amp1 = -shard.amp1;
        }
        return;
    }

    // Otherwise, form the potentially entangled representation:
    EntangleRange(start, length);
    shards[start].unit->PhaseFlipIfLess(greaterPerm, shards[start].mapped, length);
    DirtyShardRange(start, length);
}

void QUnit::CPhaseFlipIfLess(bitCapInt greaterPerm, bitLenInt start, bitLenInt length, bitLenInt flagIndex)
{
    // Keep the bits separate, if cheap to do so:
    if (!shards[flagIndex].isProbDirty) {
        real1 prob = Prob(flagIndex);
        if (IS_ZERO_R1(prob)) {
            return;
        } else if (IS_ONE_R1(prob)) {
            PhaseFlipIfLess(greaterPerm, start, length);
            return;
        }
    }

    // Otherwise, form the potentially entangled representation:
    EntangleRange(start, length, flagIndex, 1);
    shards[start].unit->CPhaseFlipIfLess(greaterPerm, shards[start].mapped, length, shards[flagIndex].mapped);
    DirtyShardRange(start, length);
    shards[flagIndex].isPhaseDirty = true;
}

void QUnit::PhaseFlip()
{
    QEngineShard& shard = shards[0];
    if (!randGlobalPhase) {
        RevertBellBasis(0);
        RevertPlusMinusBasis(0);

        if (DIRTY(shard)) {
            shard.MakeDirty();
            shard.unit->PhaseFlip();
            return;
        }

        shard.amp0 = -shard.amp0;
        shard.amp1 = -shard.amp1;
    }
}

bitCapInt QUnit::GetIndexedEigenstate(
    bitLenInt indexStart, bitLenInt indexLength, bitLenInt valueStart, bitLenInt valueLength, unsigned char* values)
{
    bitCapIntOcl indexInt = (bitCapIntOcl)GetCachedPermutation(indexStart, indexLength);
    bitLenInt valueBytes = (valueLength + 7U) / 8U;
    bitCapInt value = 0;
    for (bitCapIntOcl j = 0; j < valueBytes; j++) {
        value |= values[indexInt * valueBytes + j] << (8U * j);
    }

    return value;
}

bitCapInt QUnit::GetIndexedEigenstate(bitLenInt start, bitLenInt length, unsigned char* values)
{
    bitCapIntOcl indexInt = (bitCapIntOcl)GetCachedPermutation(start, length);
    bitLenInt bytes = (length + 7U) / 8U;
    bitCapInt value = 0;
    for (bitCapIntOcl j = 0; j < bytes; j++) {
        value |= values[indexInt * bytes + j] << (8U * j);
    }

    return value;
}

bitCapInt QUnit::IndexedLDA(bitLenInt indexStart, bitLenInt indexLength, bitLenInt valueStart, bitLenInt valueLength,
    unsigned char* values, bool resetValue)
{
    // TODO: Index bits that have exactly 0 or 1 probability can be optimized out of the gate.
    // This could follow the logic of UniformlyControlledSingleBit().
    // In the meantime, checking if all index bits are in eigenstates takes very little overhead.
    if (CheckBitsPermutation(indexStart, indexLength)) {
        bitCapInt value = GetIndexedEigenstate(indexStart, indexLength, valueStart, valueLength, values);
        SetReg(valueStart, valueLength, value);
#if ENABLE_VM6502Q_DEBUG
        return value;
#else
        return 0;
#endif
    }

    EntangleRange(indexStart, indexLength, valueStart, valueLength);

    bitCapInt toRet = shards[indexStart].unit->IndexedLDA(
        shards[indexStart].mapped, indexLength, shards[valueStart].mapped, valueLength, values, resetValue);

    DirtyShardRangePhase(indexStart, indexLength);
    DirtyShardRange(valueStart, valueLength);

    return toRet;
}

bitCapInt QUnit::IndexedADC(bitLenInt indexStart, bitLenInt indexLength, bitLenInt valueStart, bitLenInt valueLength,
    bitLenInt carryIndex, unsigned char* values)
{
#if ENABLE_VM6502Q_DEBUG
    if (CheckBitsPermutation(indexStart, indexLength) && CheckBitsPermutation(valueStart, valueLength)) {
        bitCapInt value = GetIndexedEigenstate(indexStart, indexLength, valueStart, valueLength, values);
        value = GetCachedPermutation(valueStart, valueLength) + value;
        bitCapInt valueMask = pow2Mask(valueLength);
        bool carry = false;
        if (value > valueMask) {
            value &= valueMask;
            carry = true;
        }
        SetReg(valueStart, valueLength, value);
        if (carry) {
            X(carryIndex);
        }
        return value;
    }
#else
    if (CheckBitsPermutation(indexStart, indexLength)) {
        bitCapInt value = GetIndexedEigenstate(indexStart, indexLength, valueStart, valueLength, values);
        INCC(value, valueStart, valueLength, carryIndex);
        return 0;
    }
#endif

    EntangleRange(indexStart, indexLength, valueStart, valueLength, carryIndex, 1);

    bitCapInt toRet = shards[indexStart].unit->IndexedADC(shards[indexStart].mapped, indexLength,
        shards[valueStart].mapped, valueLength, shards[carryIndex].mapped, values);

    DirtyShardRangePhase(indexStart, indexLength);
    DirtyShardRange(valueStart, valueLength);
    shards[carryIndex].MakeDirty();

    return toRet;
}

bitCapInt QUnit::IndexedSBC(bitLenInt indexStart, bitLenInt indexLength, bitLenInt valueStart, bitLenInt valueLength,
    bitLenInt carryIndex, unsigned char* values)
{
#if ENABLE_VM6502Q_DEBUG
    if (CheckBitsPermutation(indexStart, indexLength) && CheckBitsPermutation(valueStart, valueLength)) {
        bitCapInt value = GetIndexedEigenstate(indexStart, indexLength, valueStart, valueLength, values);
        value = GetCachedPermutation(valueStart, valueLength) - value;
        bitCapInt valueMask = pow2Mask(valueLength);
        bool carry = false;
        if (value > valueMask) {
            value &= valueMask;
            carry = true;
        }
        SetReg(valueStart, valueLength, value);
        if (carry) {
            X(carryIndex);
        }
        return value;
    }
#else
    if (CheckBitsPermutation(indexStart, indexLength)) {
        bitCapInt value = GetIndexedEigenstate(indexStart, indexLength, valueStart, valueLength, values);
        DECC(value, valueStart, valueLength, carryIndex);
        return 0;
    }
#endif

    EntangleRange(indexStart, indexLength, valueStart, valueLength, carryIndex, 1);

    bitCapInt toRet = shards[indexStart].unit->IndexedSBC(shards[indexStart].mapped, indexLength,
        shards[valueStart].mapped, valueLength, shards[carryIndex].mapped, values);

    DirtyShardRangePhase(indexStart, indexLength);
    DirtyShardRange(valueStart, valueLength);
    shards[carryIndex].MakeDirty();

    return toRet;
}

void QUnit::Hash(bitLenInt start, bitLenInt length, unsigned char* values)
{
    if (CheckBitsPlus(start, length)) {
        // This operation happens to do nothing.
        return;
    }

    if (CheckBitsPermutation(start, length)) {
        bitCapInt value = GetIndexedEigenstate(start, length, values);
        SetReg(start, length, value);
        return;
    }

    EntangleRange(start, length);
    shards[start].unit->Hash(shards[start].mapped, length, values);
    DirtyShardRangePhase(start, length);
}

bool QUnit::ParallelUnitApply(ParallelUnitFn fn, real1 param1, real1 param2, int32_t param3)
{
    std::vector<QInterfacePtr> units;
    for (bitLenInt i = 0; i < shards.size(); i++) {
        QInterfacePtr toFind = shards[i].unit;
        if (toFind && (find(units.begin(), units.end(), toFind) == units.end())) {
            units.push_back(toFind);
            if (!fn(toFind, param1, param2, param3)) {
                return false;
            }
        }
    }

    return true;
}

void QUnit::UpdateRunningNorm(real1 norm_thresh)
{
    EndAllEmulation();
    ParallelUnitApply(
        [](QInterfacePtr unit, real1 norm_thresh, real1 unused2, int32_t unused3) {
            unit->UpdateRunningNorm(norm_thresh);
            return true;
        },
        norm_thresh);
}

void QUnit::NormalizeState(real1 nrm, real1 norm_thresh)
{
    EndAllEmulation();
    ParallelUnitApply(
        [](QInterfacePtr unit, real1 nrm, real1 norm_thresh, int32_t unused) {
            unit->NormalizeState(nrm, norm_thresh);
            return true;
        },
        nrm, norm_thresh);
}

void QUnit::Finish()
{
    ParallelUnitApply([](QInterfacePtr unit, real1 unused1, real1 unused2, int32_t unused3) {
        unit->Finish();
        return true;
    });
}

void QUnit::Dump()
{
    ParallelUnitApply([](QInterfacePtr unit, real1 unused1, real1 unused2, int32_t unused3) {
        unit.reset();
        return true;
    });
}

bool QUnit::isFinished()
{
    return ParallelUnitApply(
        [](QInterfacePtr unit, real1 unused1, real1 unused2, int32_t unused3) { return unit->isFinished(); });
}

bool QUnit::ApproxCompare(QUnitPtr toCompare)
{
    // If the qubit counts are unequal, these can't be approximately equal objects.
    if (qubitCount != toCompare->qubitCount) {
        return false;
    }

    EndAllEmulation();

    QUnitPtr thisCopy = std::dynamic_pointer_cast<QUnit>(Clone());
    thisCopy->EntangleAll();
    thisCopy->OrderContiguous(thisCopy->shards[0].unit);

    QUnitPtr thatCopy = std::dynamic_pointer_cast<QUnit>(toCompare->Clone());
    thatCopy->EntangleAll();
    thatCopy->OrderContiguous(thatCopy->shards[0].unit);

    return thisCopy->shards[0].unit->ApproxCompare(thatCopy->shards[0].unit);
}

QInterfacePtr QUnit::Clone()
{
    // TODO: Copy buffers instead of flushing?
    ToPermBasisAll();
    EndAllEmulation();

    QUnitPtr copyPtr = std::make_shared<QUnit>(
        engine, subEngine, qubitCount, 0, rand_generator, ONE_CMPLX, doNormalize, randGlobalPhase, useHostRam);

    return CloneBody(copyPtr);
}

QInterfacePtr QUnit::CloneBody(QUnitPtr copyPtr)
{
    std::vector<QInterfacePtr> shardEngines;
    std::vector<QInterfacePtr> dupeEngines;
    std::vector<QInterfacePtr>::iterator origEngine;
    bitLenInt engineIndex;
    for (bitLenInt i = 0; i < qubitCount; i++) {
        if (find(shardEngines.begin(), shardEngines.end(), shards[i].unit) == shardEngines.end()) {
            shardEngines.push_back(shards[i].unit);
            dupeEngines.push_back(shards[i].unit->Clone());
        }

        origEngine = find(shardEngines.begin(), shardEngines.end(), shards[i].unit);
        engineIndex = origEngine - shardEngines.begin();

        copyPtr->shards[i] = QEngineShard(shards[i]);
        copyPtr->shards[i].unit = dupeEngines[engineIndex];
    }

    return copyPtr;
}

void QUnit::ApplyBuffer(PhaseShardPtr phaseShard, const bitLenInt& control, const bitLenInt& target, const bool& isAnti)
{
    const bitLenInt controls[1] = { control };

    complex polarDiff = phaseShard->cmplxDiff;
    complex polarSame = phaseShard->cmplxSame;

    freezeBasis = true;
    if (phaseShard->isInvert) {
        if (isAnti) {
            ApplyAntiControlledSingleInvert(controls, 1U, target, polarSame, polarDiff);
        } else {
            ApplyControlledSingleInvert(controls, 1U, target, polarDiff, polarSame);
        }
    } else {
        if (isAnti) {
            ApplyAntiControlledSinglePhase(controls, 1U, target, polarSame, polarDiff);
        } else {
            ApplyControlledSinglePhase(controls, 1U, target, polarDiff, polarSame);
        }
    }
    freezeBasis = false;
}

void QUnit::ApplyBufferMap(const bitLenInt& bitIndex, ShardToPhaseMap bufferMap, const RevertExclusivity& exclusivity,
    const bool& isControl, const bool& isAnti, std::set<bitLenInt> exceptPartners, const bool& dumpSkipped)
{
    QEngineShard& shard = shards[bitIndex];

    ShardToPhaseMap::iterator phaseShard;

    while (bufferMap.size() > 0) {
        phaseShard = bufferMap.begin();
        QEngineShardPtr partner = phaseShard->first;

        if (((exclusivity == ONLY_INVERT) && !phaseShard->second->isInvert) ||
            ((exclusivity == ONLY_PHASE) && phaseShard->second->isInvert)) {
            bufferMap.erase(phaseShard);
            if (dumpSkipped) {
                shard.RemovePhaseTarget(partner);
            }
            continue;
        }

        bitLenInt partnerIndex = FindShardIndex(partner);
        RevertBellBasis(partnerIndex);

        if (exceptPartners.find(partnerIndex) != exceptPartners.end()) {
            bufferMap.erase(phaseShard);
            if (dumpSkipped) {
                if (isControl) {
                    if (isAnti) {
                        shard.RemovePhaseAntiTarget(partner);
                    } else {
                        shard.RemovePhaseTarget(partner);
                    }
                } else {
                    if (isAnti) {
                        shard.RemovePhaseAntiControl(partner);
                    } else {
                        shard.RemovePhaseControl(partner);
                    }
                }
            }
            continue;
        }

        if (isControl) {
            ApplyBuffer(phaseShard->second, bitIndex, partnerIndex, isAnti);
        } else {
            ApplyBuffer(phaseShard->second, partnerIndex, bitIndex, isAnti);
        }

        bufferMap.erase(phaseShard);

        if (isControl) {
            if (isAnti) {
                shard.RemovePhaseAntiTarget(partner);
            } else {
                shard.RemovePhaseTarget(partner);
            }
        } else {
            if (isAnti) {
                shard.RemovePhaseAntiControl(partner);
            } else {
                shard.RemovePhaseControl(partner);
            }
        }
    }
}

void QUnit::RevertBasis2Qb(const bitLenInt& i, const RevertExclusivity& exclusivity,
    const RevertControl& controlExclusivity, const RevertAnti& antiExclusivity, std::set<bitLenInt> exceptControlling,
    std::set<bitLenInt> exceptTargetedBy, const bool& dumpSkipped, const bool& skipOptimize)
{
    QEngineShard& shard = shards[i];

    if (freezeBasis || !QUEUED_PHASE(shard)) {
        // Recursive call that should be blocked,
        // or already in target basis.
        return;
    }

    RevertBellBasis(i);

    shard.CombineGates();

    if (!skipOptimize && (controlExclusivity == ONLY_CONTROLS) && (exclusivity != ONLY_INVERT)) {
        if (antiExclusivity != ONLY_ANTI) {
            shard.OptimizeControls();
        }
        if (antiExclusivity != ONLY_CTRL) {
            shard.OptimizeAntiControls();
        }
    } else if (!skipOptimize && (controlExclusivity == ONLY_TARGETS) && (exclusivity != ONLY_INVERT)) {
        if (antiExclusivity == CTRL_AND_ANTI) {
            shard.OptimizeBothTargets();
        } else if (antiExclusivity == ONLY_CTRL) {
            shard.OptimizeTargets();
        } else if (antiExclusivity == ONLY_ANTI) {
            shard.OptimizeAntiTargets();
        }
    }

    if (controlExclusivity != ONLY_TARGETS) {
        if (antiExclusivity != ONLY_ANTI) {
            ApplyBufferMap(i, shard.controlsShards, exclusivity, true, false, exceptControlling, dumpSkipped);
        }
        if (antiExclusivity != ONLY_CTRL) {
            ApplyBufferMap(i, shard.antiControlsShards, exclusivity, true, true, exceptControlling, dumpSkipped);
        }
    }

    if (controlExclusivity == ONLY_CONTROLS) {
        return;
    }

    if (antiExclusivity != ONLY_ANTI) {
        ApplyBufferMap(i, shard.targetOfShards, exclusivity, false, false, exceptTargetedBy, dumpSkipped);
    }
    if (antiExclusivity != ONLY_CTRL) {
        ApplyBufferMap(i, shard.antiTargetOfShards, exclusivity, false, true, exceptTargetedBy, dumpSkipped);
    }
}

void QUnit::CommuteH(const bitLenInt& bitIndex)
{
    QEngineShard& shard = shards[bitIndex];

    if (!QUEUED_PHASE(shard)) {
        return;
    }

    real1 amplitudeThreshold = doNormalize ? amplitudeFloor : ZERO_R1;

    complex polarDiff, polarSame;
    ShardToPhaseMap::iterator phaseShard;
    QEngineShardPtr partner;
    PhaseShardPtr buffer;
    bitLenInt control;

    ShardToPhaseMap controlsShards = shard.controlsShards;

    for (phaseShard = controlsShards.begin(); phaseShard != controlsShards.end(); phaseShard++) {
        buffer = phaseShard->second;
        partner = phaseShard->first;

        polarDiff = buffer->cmplxDiff;
        polarSame = buffer->cmplxSame;

        if (partner->isPlusMinus || buffer->isInvert) {
            continue;
        }

        if (IS_ARG_0(polarDiff) && IS_ARG_PI(polarSame)) {
            shard.RemovePhaseTarget(partner);
            shard.AddPhaseAngles(partner, ONE_CMPLX, -ONE_CMPLX);
        } else if (IS_ARG_PI(polarDiff) && IS_ARG_0(polarSame)) {
            shard.RemovePhaseTarget(partner);
            shard.AddAntiPhaseAngles(partner, -ONE_CMPLX, ONE_CMPLX);
        }
    }

    controlsShards = shard.antiControlsShards;

    for (phaseShard = controlsShards.begin(); phaseShard != controlsShards.end(); phaseShard++) {
        buffer = phaseShard->second;
        partner = phaseShard->first;

        polarDiff = buffer->cmplxDiff;
        polarSame = buffer->cmplxSame;

        if (partner->isPlusMinus || buffer->isInvert) {
            continue;
        }

        if (IS_ARG_0(polarDiff) && IS_ARG_PI(polarSame)) {
            shard.RemovePhaseAntiTarget(partner);
            shard.AddAntiPhaseAngles(partner, ONE_CMPLX, -ONE_CMPLX);
        } else if (IS_ARG_PI(polarDiff) && IS_ARG_0(polarSame)) {
            shard.RemovePhaseAntiTarget(partner);
            shard.AddPhaseAngles(partner, -ONE_CMPLX, ONE_CMPLX);
        }
    }

    RevertBasis2Qb(bitIndex, INVERT_AND_PHASE, ONLY_CONTROLS, CTRL_AND_ANTI, {}, {}, false, true);

    if (!QUEUED_PHASE(shard)) {
        return;
    }

    bool isSame, isOpposite;

    ShardToPhaseMap targetOfShards = shard.targetOfShards;

    for (phaseShard = targetOfShards.begin(); phaseShard != targetOfShards.end(); phaseShard++) {
        buffer = phaseShard->second;

        polarDiff = buffer->cmplxDiff;
        polarSame = buffer->cmplxSame;

        partner = phaseShard->first;

        // If isSame and !isInvert, application of this buffer is already "efficient."
        isSame =
            (buffer->isInvert || !partner->isPlusMinus || !partner->IsInvertTarget()) && IS_SAME(polarDiff, polarSame);
        isOpposite = !buffer->isInvert && IS_OPPOSITE(polarDiff, polarSame);

        if (isSame || isOpposite) {
            continue;
        }

        control = FindShardIndex(partner);
        ApplyBuffer(buffer, control, bitIndex, false);
        shard.RemovePhaseControl(partner);
    }

    targetOfShards = shard.antiTargetOfShards;

    for (phaseShard = targetOfShards.begin(); phaseShard != targetOfShards.end(); phaseShard++) {
        buffer = phaseShard->second;

        polarDiff = buffer->cmplxDiff;
        polarSame = buffer->cmplxSame;

        partner = phaseShard->first;

        // If isSame and !isInvert, application of this buffer is already "efficient."
        isSame =
            (buffer->isInvert || !partner->isPlusMinus || !partner->IsInvertTarget()) && IS_SAME(polarDiff, polarSame);
        isOpposite = !buffer->isInvert && IS_OPPOSITE(polarDiff, polarSame);

        if (isSame || isOpposite) {
            continue;
        }

        control = FindShardIndex(partner);
        ApplyBuffer(buffer, control, bitIndex, true);
        shard.RemovePhaseAntiControl(partner);
    }

    shard.CommuteH();
}

} // namespace Qrack<|MERGE_RESOLUTION|>--- conflicted
+++ resolved
@@ -1264,11 +1264,10 @@
         }
     }
 
-<<<<<<< HEAD
-    if (!freezeBasis) {
-        bool isForward = (cShard.bellTarget == &tShard);
-        bool isReverse = (tShard.bellTarget == &cShard);
-
+    bool isForward = (cShard.bellTarget == &tShard);
+    bool isReverse = (tShard.bellTarget == &cShard);
+
+    if (!freezeBasis && !isForward && !isReverse && !(cShard.isPlusMinus && tShard.isPlusMinus)) {
         if ((isForward || isReverse) && !cShard.isPlusMinus && !tShard.isPlusMinus) {
             cShard.ClearBellBasis();
             cShard.isPlusMinus = true;
@@ -1305,10 +1304,6 @@
         }
 
         RevertPlusMinusBasis(control);
-=======
-    if (!freezeBasis && !(cShard.isPlusMinus && tShard.isPlusMinus)) {
-        RevertBasis1Qb(control);
->>>>>>> 1e6c62f2
         RevertBasis2Qb(control, ONLY_INVERT, ONLY_TARGETS);
 
         bool isInvert = cShard.IsInvertControlOf(&tShard);
